/**
 * This module exports a DocMenu component, consisting of an organization dropdown, a sidepane
 * of workspaces, and a doc list. The organization and workspace selectors filter the doc list.
 * Orgs, workspaces and docs are fetched asynchronously on build via the passed in API.
 */
import {loadUserManager} from 'app/client/lib/imports';
import {reportError} from 'app/client/models/AppModel';
import {docUrl, urlState} from 'app/client/models/gristUrlState';
import {getTimeFromNow, HomeModel, makeLocalViewSettings, ViewSettings} from 'app/client/models/HomeModel';
import {getWorkspaceInfo, workspaceName} from 'app/client/models/WorkspaceInfo';
import * as css from 'app/client/ui/DocMenuCss';
import {buildHomeIntro, buildWorkspaceIntro} from 'app/client/ui/HomeIntro';
import {buildUpgradeButton} from 'app/client/ui/ProductUpgrades';
import {buildPinnedDoc, createPinnedDocs} from 'app/client/ui/PinnedDocs';
import {shadowScroll} from 'app/client/ui/shadowScroll';
import {transition} from 'app/client/ui/transitions';
import {showWelcomeQuestions} from 'app/client/ui/WelcomeQuestions';
import {createVideoTourTextButton} from 'app/client/ui/OpenVideoTour';
import {buttonSelect, cssButtonSelect} from 'app/client/ui2018/buttonSelect';
import {isNarrowScreenObs, theme} from 'app/client/ui2018/cssVars';
import {icon} from 'app/client/ui2018/icons';
import {loadingSpinner} from 'app/client/ui2018/loaders';
import {menu, menuItem, menuText, select} from 'app/client/ui2018/menus';
import {confirmModal, saveModal} from 'app/client/ui2018/modals';
import {IHomePage} from 'app/common/gristUrls';
import {SortPref, ViewPref} from 'app/common/Prefs';
import * as roles from 'app/common/roles';
import {Document, Workspace} from 'app/common/UserAPI';
import {computed, Computed, dom, DomArg, DomContents, IDisposableOwner,
        makeTestId, observable, Observable} from 'grainjs';
import {buildTemplateDocs} from 'app/client/ui/TemplateDocs';
import {localStorageBoolObs} from 'app/client/lib/localStorageObs';
import {bigBasicButton} from 'app/client/ui2018/buttons';
import sortBy = require('lodash/sortBy');

const testId = makeTestId('test-dm-');

/**
 * The DocMenu is the main area of the home page, listing all docs.
 *
 * Usage:
 *    dom('div', createDocMenu(homeModel))
 */
export function createDocMenu(home: HomeModel) {
  return dom.domComputed(home.loading, loading => (
    loading === 'slow' ? css.spinner(loadingSpinner()) :
    loading ? null :
    dom.create(createLoadedDocMenu, home)
  ));
}


function createLoadedDocMenu(owner: IDisposableOwner, home: HomeModel) {
  const flashDocId = observable<string|null>(null);
  const upgradeButton = buildUpgradeButton(owner, home.app);
  return css.docList(
    showWelcomeQuestions(home.app.userPrefsObs),
    css.docMenu(
      dom.maybe(!home.app.currentFeatures.workspaces, () => [
        css.docListHeader('This service is not available right now'),
        dom('span', '(The organization needs a paid plan)')
      ]),

      // currentWS and showIntro observables change together. We capture both in one domComputed call.
      dom.domComputed<[IHomePage, Workspace|undefined, boolean]>(
        (use) => [use(home.currentPage), use(home.currentWS), use(home.showIntro)],
        ([page, workspace, showIntro]) => {
          const viewSettings: ViewSettings =
            page === 'trash' ? makeLocalViewSettings(home, 'trash') :
            page === 'templates' ? makeLocalViewSettings(home, 'templates') :
            workspace ? makeLocalViewSettings(home, workspace.id) :
            home;
          return [
            buildPrefs(
              viewSettings,
              // Hide the sort and view options when showing the intro.
              {hideSort: showIntro, hideView: showIntro && page === 'all'},
              ['all', 'workspace'].includes(page)
                ? upgradeButton.showUpgradeButton(css.upgradeButton.cls(''))
                : null,
            ),
<<<<<<< HEAD
            createPinnedDocs(home, home.featuredTemplates, true),
          ]),

          dom.maybe(home.available, () => [
            buildOtherSites(home),
            (showIntro && page === 'all' ?
              null :
              css.docListHeader(
                (
                  page === 'all' ? 'Alle Dokumente' :
                  page === 'templates' ?
                    dom.domComputed(use => use(home.featuredTemplates).length > 0, (hasFeaturedTemplates) =>
                      hasFeaturedTemplates ? 'Mehr Beispiele & Templates' : 'Beispiele & Templates'
                  ) :
                  page === 'trash' ? 'Papierkorb' :
                  workspace && [css.docHeaderIcon('Folder'), workspaceName(home.app, workspace)]
                ),
                testId('doc-header'),
              )
            ),
            (
              (page === 'all') ?
                dom('div',
                  showIntro ? buildHomeIntro(home) : null,
                  buildAllDocsBlock(home, home.workspaces, showIntro, flashDocId, viewSettings),
                  shouldShowTemplates(home, showIntro) ? buildAllDocsTemplates(home, viewSettings) : null,
                ) :
              (page === 'trash') ?
                dom('div',
                  css.docBlock('Dokumente bleiben für 30 Tage im Papierkorb. Danach werden sie automatisch gelöscht.'),
                  dom.maybe((use) => use(home.trashWorkspaces).length === 0, () =>
                    css.docBlock('Papierkorb ist leer.')
=======

            // Build the pinned docs dom. Builds nothing if the selectedOrg is unloaded.
            // TODO: this is shown on all pages, but there is a hack in currentWSPinnedDocs that
            // removes all pinned docs when on trash page.
            dom.maybe((use) => use(home.currentWSPinnedDocs).length > 0, () => [
              css.docListHeader(css.pinnedDocsIcon('PinBig'), 'Pinned Documents'),
              createPinnedDocs(home, home.currentWSPinnedDocs),
            ]),

            // Build the featured templates dom if on the Examples & Templates page.
            dom.maybe((use) => page === 'templates' && use(home.featuredTemplates).length > 0, () => [
              css.featuredTemplatesHeader(
                css.featuredTemplatesIcon('Idea'),
                'Featured',
                testId('featured-templates-header')
              ),
              createPinnedDocs(home, home.featuredTemplates, true),
            ]),

            dom.maybe(home.available, () => [
              buildOtherSites(home),
              (showIntro && page === 'all' ?
                null :
                css.docListHeader(
                  (
                    page === 'all' ? 'All Documents' :
                    page === 'templates' ?
                      dom.domComputed(use => use(home.featuredTemplates).length > 0, (hasFeaturedTemplates) =>
                        hasFeaturedTemplates ? 'More Examples & Templates' : 'Examples & Templates'
                    ) :
                    page === 'trash' ? 'Trash' :
                    workspace && [css.docHeaderIcon('Folder'), workspaceName(home.app, workspace)]
>>>>>>> 1bff046a
                  ),
                  testId('doc-header'),
                )
              ),
              (
                (page === 'all') ?
                  dom('div',
                    showIntro ? buildHomeIntro(home) : null,
                    buildAllDocsBlock(home, home.workspaces, showIntro, flashDocId, viewSettings),
                    shouldShowTemplates(home, showIntro) ? buildAllDocsTemplates(home, viewSettings) : null,
                  ) :
                (page === 'trash') ?
                  dom('div',
                    css.docBlock('Documents stay in Trash for 30 days, after which they get deleted permanently.'),
                    dom.maybe((use) => use(home.trashWorkspaces).length === 0, () =>
                      css.docBlock('Trash is empty.')
                    ),
                    buildAllDocsBlock(home, home.trashWorkspaces, false, flashDocId, viewSettings),
                  ) :
                (page === 'templates') ?
                  dom('div',
                    buildAllTemplates(home, home.templateWorkspaces, viewSettings)
                  ) :
                  workspace && !workspace.isSupportWorkspace && workspace.docs?.length ?
                    css.docBlock(
                      buildWorkspaceDocBlock(home, workspace, flashDocId, viewSettings),
                      testId('doc-block')
                    ) :
                  workspace && !workspace.isSupportWorkspace && workspace.docs?.length === 0 ?
                  buildWorkspaceIntro(home) :
                  css.docBlock('Workspace not found')
              )
            ]),
          ];
        }),
      testId('doclist')
    ),
    dom.maybe(use => !use(isNarrowScreenObs()) && ['all', 'workspace'].includes(use(home.currentPage)),
              () => upgradeButton.showUpgradeCard(css.upgradeCard.cls(''))),
  );
}

function buildAllDocsBlock(
  home: HomeModel, workspaces: Observable<Workspace[]>,
  showIntro: boolean, flashDocId: Observable<string|null>, viewSettings: ViewSettings,
) {
  return dom.forEach(workspaces, (ws) => {
    // Don't show the support workspace -- examples/templates are now retrieved from a special org.
    // TODO: Remove once support workspaces are removed from the backend.
    if (ws.isSupportWorkspace) { return null; }
    // Show docs in regular workspaces. For empty orgs, we show the intro and skip
    // the empty workspace headers. Workspaces are still listed in the left panel.
    if (showIntro) { return null; }
    return css.docBlock(
      css.docBlockHeaderLink(
        css.wsLeft(
          css.docHeaderIcon('Folder'),
          workspaceName(home.app, ws),
        ),

        (ws.removedAt ?
          [
            css.docRowUpdatedAt(`Deleted ${getTimeFromNow(ws.removedAt)}`),
            css.docMenuTrigger(icon('Dots')),
            menu(() => makeRemovedWsOptionsMenu(home, ws),
              {placement: 'bottom-end', parentSelectorToMark: '.' + css.docRowWrapper.className}),
          ] :
          urlState().setLinkUrl({ws: ws.id})
        ),

        dom.hide((use) => Boolean(getWorkspaceInfo(home.app, ws).isDefault &&
          use(home.singleWorkspace))),

        testId('ws-header'),
      ),
      buildWorkspaceDocBlock(home, ws, flashDocId, viewSettings),
      testId('doc-block')
    );
  });
}

/**
 * Builds the collapsible examples and templates section at the bottom of
 * the All Documents page.
 *
 * If there are no featured templates, builds nothing.
 */
function buildAllDocsTemplates(home: HomeModel, viewSettings: ViewSettings) {
  return dom.domComputed(home.featuredTemplates, templates => {
    if (templates.length === 0) { return null; }

    const hideTemplatesObs = localStorageBoolObs('hide-examples');
    return css.allDocsTemplates(css.templatesDocBlock(
      dom.autoDispose(hideTemplatesObs),
<<<<<<< HEAD
      css.templatesHeader(
        'Beispiele & Templates',
        dom.domComputed(hideTemplatesObs, (collapsed) =>
          collapsed ? css.templatesHeaderIcon('Expand') : css.templatesHeaderIcon('Collapse')
=======
      css.templatesHeaderWrap(
        css.templatesHeader(
          'Examples & Templates',
          dom.domComputed(hideTemplatesObs, (collapsed) =>
            collapsed ? css.templatesHeaderIcon('Expand') : css.templatesHeaderIcon('Collapse')
          ),
          dom.on('click', () => hideTemplatesObs.set(!hideTemplatesObs.get())),
          testId('all-docs-templates-header'),
>>>>>>> 1bff046a
        ),
        createVideoTourTextButton(),
      ),
      dom.maybe((use) => !use(hideTemplatesObs), () => [
        buildTemplateDocs(home, templates, viewSettings),
        bigBasicButton(
          'Discover More Templates',
          urlState().setLinkUrl({homePage: 'templates'}),
          testId('all-docs-templates-discover-more'),
        )
      ]),
      css.docBlock.cls((use) => '-' + use(home.currentView)),
      testId('all-docs-templates'),
    ));
  });
}

/**
 * Builds all templates.
 *
 * Templates are grouped by workspace, with each workspace representing a category of
 * templates. Categories are rendered as collapsible menus, and the contained templates
 * can be viewed in both icon and list view.
 *
 * Used on the Examples & Templates below the featured templates.
 */
function buildAllTemplates(home: HomeModel, templateWorkspaces: Observable<Workspace[]>, viewSettings: ViewSettings) {
  return dom.forEach(templateWorkspaces, workspace => {
    return css.templatesDocBlock(
      css.templateBlockHeader(
        css.wsLeft(
          css.docHeaderIcon('Folder'),
          workspace.name,
        ),
        testId('templates-header'),
      ),
      buildTemplateDocs(home, workspace.docs, viewSettings),
      css.docBlock.cls((use) => '-' + use(viewSettings.currentView)),
      testId('templates'),
    );
  });
}

/**
 * Builds the Other Sites section if there are any to show. Otherwise, builds nothing.
 */
function buildOtherSites(home: HomeModel) {
  return dom.domComputed(home.otherSites, sites => {
    if (sites.length === 0) { return null; }

    const hideOtherSitesObs = Observable.create(null, false);
    return css.otherSitesBlock(
      dom.autoDispose(hideOtherSitesObs),
      css.otherSitesHeader(
        'Other Sites',
        dom.domComputed(hideOtherSitesObs, (collapsed) =>
          collapsed ? css.otherSitesHeaderIcon('Expand') : css.otherSitesHeaderIcon('Collapse')
        ),
        dom.on('click', () => hideOtherSitesObs.set(!hideOtherSitesObs.get())),
        testId('other-sites-header'),
      ),
      dom.maybe((use) => !use(hideOtherSitesObs), () => {
        const onPersonalSite = Boolean(home.app.currentOrg?.owner);
        const siteName = onPersonalSite ? 'your personal site' : `the ${home.app.currentOrgName} site`;
        return [
          dom('div',
            `You are on ${siteName}. You also have access to the following sites:`,
            testId('other-sites-message')
          ),
          css.otherSitesButtons(
            dom.forEach(sites, s =>
              css.siteButton(
                s.name,
                urlState().setLinkUrl({org: s.domain ?? undefined}),
                testId('other-sites-button')
              )
            ),
            testId('other-sites-buttons')
          )
        ];
      })
    );
  });
}

/**
 * Build the widget for selecting sort and view mode options.
 *
 * Options hideSort and hideView control which options are shown; they should have no effect
 * on the list of examples, so best to hide when those are the only docs shown.
 */
function buildPrefs(
  viewSettings: ViewSettings,
  options: {
    hideSort: boolean,
    hideView: boolean,
  },
  ...args: DomArg<HTMLElement>[]): DomContents {
  return css.prefSelectors(
    // The Sort selector.
    options.hideSort ? null : dom.update(
      select<SortPref>(viewSettings.currentSort, [
          {value: 'name', label: 'By Name'},
          {value: 'date', label: 'By Date Modified'},
        ],
        { buttonCssClass: css.sortSelector.className },
      ),
      testId('sort-mode'),
    ),

    // The View selector.
    options.hideView ? null : buttonSelect<ViewPref>(viewSettings.currentView, [
        {value: 'icons', icon: 'TypeTable'},
        {value: 'list', icon: 'TypeCardList'},
      ],
      cssButtonSelect.cls("-light"),
      testId('view-mode')
    ),
    ...args
  );
}


function buildWorkspaceDocBlock(home: HomeModel, workspace: Workspace, flashDocId: Observable<string|null>,
                                viewSettings: ViewSettings) {
  const renaming = observable<Document|null>(null);

  function renderDocs(sort: 'date'|'name', view: "list"|"icons") {
    // Docs are sorted by name in HomeModel, we only re-sort if we want a different order.
    let docs = workspace.docs;
    if (sort === 'date') {
      // Note that timestamps are ISO strings, which can be sorted without conversions.
      docs = sortBy(docs, (doc) => doc.removedAt || doc.updatedAt).reverse();
    }
    return dom.forEach(docs, doc => {
      if (view === 'icons') {
        return dom.update(
          buildPinnedDoc(home, doc, workspace),
          testId('doc'),
        );
      }
      // TODO: Introduce a "SwitchSelector" pattern to avoid the need for N computeds (and N
      // recalculations) to select one of N items.
      const isRenaming = computed((use) => use(renaming) === doc);
      const flash = computed((use) => use(flashDocId) === doc.id);
      return css.docRowWrapper(
        dom.autoDispose(isRenaming),
        dom.autoDispose(flash),
        css.docRowLink(
          doc.removedAt ? null : urlState().setLinkUrl(docUrl(doc)),
          dom.hide(isRenaming),
          css.docRowLink.cls('-no-access', !roles.canView(doc.access)),
          css.docLeft(
            css.docName(doc.name, testId('doc-name')),
            css.docPinIcon('PinSmall', dom.show(doc.isPinned)),
            doc.public ? css.docPublicIcon('Public', testId('public')) : null,
          ),
          css.docRowUpdatedAt(
            (doc.removedAt ?
              `Deleted ${getTimeFromNow(doc.removedAt)}` :
              `Edited ${getTimeFromNow(doc.updatedAt)}`),
            testId('doc-time')
          ),
          (doc.removedAt ?
            [
              // For deleted documents, attach the menu to the entire doc row, and include the
              // "Dots" icon just to clarify that there are options.
              menu(() => makeRemovedDocOptionsMenu(home, doc, workspace),
                {placement: 'bottom-end', parentSelectorToMark: '.' + css.docRowWrapper.className}),
              css.docMenuTrigger(icon('Dots'), testId('doc-options')),
            ] :
            css.docMenuTrigger(icon('Dots'),
              menu(() => makeDocOptionsMenu(home, doc, renaming),
                {placement: 'bottom-start', parentSelectorToMark: '.' + css.docRowWrapper.className}),
              // Clicks on the menu trigger shouldn't follow the link that it's contained in.
              dom.on('click', (ev) => { ev.stopPropagation(); ev.preventDefault(); }),
              testId('doc-options'),
            )
          ),
          // The flash value may change to true, and then immediately to false. We highlight it
          // using a transition, and scroll into view, when it turns back to false.
          transition(flash, {
            prepare(elem, val) { if (!val) { elem.style.backgroundColor = theme.lightText.toString(); } },
            run(elem, val) { if (!val) { elem.style.backgroundColor = ''; scrollIntoViewIfNeeded(elem); } },
          })
        ),
        css.docRowWrapper.cls('-renaming', isRenaming),
        dom.maybe(isRenaming, () =>
          css.docRowLink(
            css.docEditorInput({
              initialValue: doc.name || '',
              save: (val) => doRename(home, doc, val, flashDocId),
              close: () => renaming.set(null),
            }, testId('doc-name-editor')),
            css.docRowUpdatedAt(`Edited ${getTimeFromNow(doc.updatedAt)}`, testId('doc-time')),
          ),
        ),
        testId('doc')
      );
    });
  }

  const {currentSort, currentView} = viewSettings;
  return [
    dom.domComputed(
      (use) => ({sort: use(currentSort), view: use(currentView)}),
      (opts) => renderDocs(opts.sort, opts.view)),
    css.docBlock.cls((use) => '-' + use(currentView)),
  ];
}

async function doRename(home: HomeModel, doc: Document, val: string, flashDocId: Observable<string|null>) {
  if (val !== doc.name) {
    try {
      await home.renameDoc(doc.id, val);
      // "Flash" the doc.id: setting and immediately resetting flashDocId will cause on of the
      // "flash" observables in buildWorkspaceDocBlock() to change to true and immediately to false
      // (resetting to normal state), triggering a highlight transition.
      flashDocId.set(doc.id);
      flashDocId.set(null);
    } catch (err) {
      reportError(err as Error);
    }
  }
}

//  TODO rebuilds of big page chunks (all workspace) cause screen position to jump, sometimes
//  losing the doc that was e.g. just renamed.

// Exported because also used by the PinnedDocs component.
export function makeDocOptionsMenu(home: HomeModel, doc: Document, renaming: Observable<Document|null>) {
  const org = home.app.currentOrg;
  const orgAccess: roles.Role|null = org ? org.access : null;

  function deleteDoc() {
    confirmModal(`Delete "${doc.name}"?`, 'Delete',
      () => home.deleteDoc(doc.id, false).catch(reportError),
      'Document will be moved to Trash.');
  }

  async function manageUsers() {
    const api = home.app.api;
    const user = home.app.currentUser;
    (await loadUserManager()).showUserManagerModal(api, {
      permissionData: api.getDocAccess(doc.id),
      activeUser: user,
      resourceType: 'document',
      resourceId: doc.id,
      resource: doc,
      linkToCopy: urlState().makeUrl(docUrl(doc)),
      reload: () => api.getDocAccess(doc.id),
      appModel: home.app,
    });
  }

  return [
    menuItem(() => renaming.set(doc), "Rename",
      dom.cls('disabled', !roles.canEdit(doc.access)),
      testId('rename-doc')
    ),
    menuItem(() => showMoveDocModal(home, doc), 'Move',
      // Note that moving the doc requires ACL access on the doc. Moving a doc to a workspace
      // that confers descendant ACL access could otherwise increase the user's access to the doc.
      // By requiring the user to have ACL edit access on the doc to move it prevents using this
      // as a tool to gain greater access control over the doc.
      // Having ACL edit access on the doc means the user is also powerful enough to remove
      // the doc, so this is the only access check required to move the doc out of this workspace.
      // The user must also have edit access on the destination, however, for the move to work.
      dom.cls('disabled', !roles.canEditAccess(doc.access)),
      testId('move-doc')
    ),
    menuItem(deleteDoc, 'Remove',
      dom.cls('disabled', !roles.canDelete(doc.access)),
      testId('delete-doc')
    ),
    menuItem(() => home.pinUnpinDoc(doc.id, !doc.isPinned).catch(reportError),
      doc.isPinned ? "Unpin Document" : "Pin Document",
      dom.cls('disabled', !roles.canEdit(orgAccess)),
      testId('pin-doc')
    ),
    menuItem(manageUsers, roles.canEditAccess(doc.access) ? "Manage Users" : "Access Details",
      testId('doc-access')
    )
  ];
}

export function makeRemovedDocOptionsMenu(home: HomeModel, doc: Document, workspace: Workspace) {
  function hardDeleteDoc() {
    confirmModal(`Permanently Delete "${doc.name}"?`, 'Delete Forever',
      () => home.deleteDoc(doc.id, true).catch(reportError),
      'Document will be permanently deleted.');
  }

  return [
    menuItem(() => home.restoreDoc(doc), 'Restore',
      dom.cls('disabled', !roles.canDelete(doc.access) || !!workspace.removedAt),
      testId('doc-restore')
    ),
    menuItem(hardDeleteDoc, 'Delete Forever',
      dom.cls('disabled', !roles.canDelete(doc.access)),
      testId('doc-delete-forever')
    ),
    (workspace.removedAt ?
      menuText('To restore this document, restore the workspace first.') :
      null
    )
  ];
}

function makeRemovedWsOptionsMenu(home: HomeModel, ws: Workspace) {
  return [
    menuItem(() => home.restoreWorkspace(ws), 'Restore',
      dom.cls('disabled', !roles.canDelete(ws.access)),
      testId('ws-restore')
    ),
    menuItem(() => home.deleteWorkspace(ws.id, true), 'Delete Forever',
      dom.cls('disabled', !roles.canDelete(ws.access) || ws.docs.length > 0),
      testId('ws-delete-forever')
    ),
    (ws.docs.length > 0 ?
      menuText('You may delete a workspace forever once it has no documents in it.') :
      null
    )
  ];
}

function showMoveDocModal(home: HomeModel, doc: Document) {
  saveModal((ctl, owner) => {
    const selected: Observable<number|null> = Observable.create(owner, null);
    const body = css.moveDocModalBody(
      shadowScroll(
        dom.forEach(home.workspaces, ws => {
          if (ws.isSupportWorkspace) { return null; }
          const isCurrent = Boolean(ws.docs.find(_doc => _doc.id === doc.id));
          const isEditable = roles.canEdit(ws.access);
          const disabled = isCurrent || !isEditable;
          return css.moveDocListItem(
            css.moveDocListText(workspaceName(home.app, ws)),
            isCurrent ? css.moveDocListHintText('Current workspace') : null,
            !isEditable ? css.moveDocListHintText('Requires edit permissions') : null,
            css.moveDocListItem.cls('-disabled', disabled),
            css.moveDocListItem.cls('-selected', (use) => use(selected) === ws.id),
            dom.on('click', () => disabled || selected.set(ws.id)),
            testId('dest-ws')
          );
        })
      )
    );
    return {
      title: `Move ${doc.name} to workspace`,
      body,
      saveDisabled: Computed.create(owner, (use) => !use(selected)),
      saveFunc: async () => !selected.get() || home.moveDoc(doc.id, selected.get()!).catch(reportError),
      saveLabel: 'Move'
    };
  });
}

// Scrolls an element into view only if it's above or below the screen.
// TODO move to some common utility
function scrollIntoViewIfNeeded(target: Element) {
  const rect = target.getBoundingClientRect();
  if (rect.bottom > window.innerHeight) {
    target.scrollIntoView(false);
  }
  if (rect.top < 0) {
    target.scrollIntoView(true);
  }
}

/**
 * Returns true if templates should be shown in All Documents.
 */
function shouldShowTemplates(home: HomeModel, showIntro: boolean): boolean {
  const org = home.app.currentOrg;
  const isPersonalOrg = Boolean(org && org.owner);
  // Show templates for all personal orgs, and for non-personal orgs when showing intro.
  return isPersonalOrg || showIntro;
}<|MERGE_RESOLUTION|>--- conflicted
+++ resolved
@@ -79,40 +79,6 @@
                 ? upgradeButton.showUpgradeButton(css.upgradeButton.cls(''))
                 : null,
             ),
-<<<<<<< HEAD
-            createPinnedDocs(home, home.featuredTemplates, true),
-          ]),
-
-          dom.maybe(home.available, () => [
-            buildOtherSites(home),
-            (showIntro && page === 'all' ?
-              null :
-              css.docListHeader(
-                (
-                  page === 'all' ? 'Alle Dokumente' :
-                  page === 'templates' ?
-                    dom.domComputed(use => use(home.featuredTemplates).length > 0, (hasFeaturedTemplates) =>
-                      hasFeaturedTemplates ? 'Mehr Beispiele & Templates' : 'Beispiele & Templates'
-                  ) :
-                  page === 'trash' ? 'Papierkorb' :
-                  workspace && [css.docHeaderIcon('Folder'), workspaceName(home.app, workspace)]
-                ),
-                testId('doc-header'),
-              )
-            ),
-            (
-              (page === 'all') ?
-                dom('div',
-                  showIntro ? buildHomeIntro(home) : null,
-                  buildAllDocsBlock(home, home.workspaces, showIntro, flashDocId, viewSettings),
-                  shouldShowTemplates(home, showIntro) ? buildAllDocsTemplates(home, viewSettings) : null,
-                ) :
-              (page === 'trash') ?
-                dom('div',
-                  css.docBlock('Dokumente bleiben für 30 Tage im Papierkorb. Danach werden sie automatisch gelöscht.'),
-                  dom.maybe((use) => use(home.trashWorkspaces).length === 0, () =>
-                    css.docBlock('Papierkorb ist leer.')
-=======
 
             // Build the pinned docs dom. Builds nothing if the selectedOrg is unloaded.
             // TODO: this is shown on all pages, but there is a hack in currentWSPinnedDocs that
@@ -138,14 +104,13 @@
                 null :
                 css.docListHeader(
                   (
-                    page === 'all' ? 'All Documents' :
+                    page === 'all' ? 'Alle Dokumente' :
                     page === 'templates' ?
                       dom.domComputed(use => use(home.featuredTemplates).length > 0, (hasFeaturedTemplates) =>
-                        hasFeaturedTemplates ? 'More Examples & Templates' : 'Examples & Templates'
+                        hasFeaturedTemplates ? 'Mehr Beispiele & Templates' : 'Beispiele & Templates'
                     ) :
-                    page === 'trash' ? 'Trash' :
+                    page === 'trash' ? 'Gelöschte Dokumente' :
                     workspace && [css.docHeaderIcon('Folder'), workspaceName(home.app, workspace)]
->>>>>>> 1bff046a
                   ),
                   testId('doc-header'),
                 )
@@ -240,21 +205,14 @@
     const hideTemplatesObs = localStorageBoolObs('hide-examples');
     return css.allDocsTemplates(css.templatesDocBlock(
       dom.autoDispose(hideTemplatesObs),
-<<<<<<< HEAD
-      css.templatesHeader(
-        'Beispiele & Templates',
-        dom.domComputed(hideTemplatesObs, (collapsed) =>
-          collapsed ? css.templatesHeaderIcon('Expand') : css.templatesHeaderIcon('Collapse')
-=======
       css.templatesHeaderWrap(
         css.templatesHeader(
-          'Examples & Templates',
+          'Beispiele & Templates',
           dom.domComputed(hideTemplatesObs, (collapsed) =>
             collapsed ? css.templatesHeaderIcon('Expand') : css.templatesHeaderIcon('Collapse')
           ),
           dom.on('click', () => hideTemplatesObs.set(!hideTemplatesObs.get())),
           testId('all-docs-templates-header'),
->>>>>>> 1bff046a
         ),
         createVideoTourTextButton(),
       ),

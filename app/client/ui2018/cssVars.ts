/**
 * CSS Variables. To use in your web application, add `cssRootVars` to the class list for your app's
 * root node, typically `<body>`.
 *
 * The fonts used attempt to default to system fonts as described here:
 *  https://css-tricks.com/snippets/css/system-font-stack/
 *
 */
import {urlState} from 'app/client/models/gristUrlState';
import {getTheme, ProductFlavor} from 'app/client/ui/CustomThemes';
import {Theme, ThemeAppearance} from 'app/common/ThemePrefs';
import {dom, makeTestId, Observable, styled, TestId} from 'grainjs';
import debounce = require('lodash/debounce');
import values = require('lodash/values');

const VAR_PREFIX = 'grist';

class CustomProp {
  constructor(public name: string, public value?: string, public fallback?: string | CustomProp) {

  }

  public decl(): string | undefined {
    if (this.value === undefined) { return undefined; }

    return `--${VAR_PREFIX}-${this.name}: ${this.value};`;
  }

  public toString(): string {
    let value = `--${VAR_PREFIX}-${this.name}`;
    if (this.fallback) {
      value += `, ${this.fallback}`;
    }
    return `var(${value})`;
  }
}

/**
 * Theme-agnostic color properties.
 *
 * These are appropriate for UI elements whose color should not change based on the active
 * theme. Generally, you should instead use the properties defined in `theme`, which will change
 * based on the active theme.
 */
export const colors = {
  lightGrey: new CustomProp('color-light-grey', '#f5f5f7'),
  mediumGrey: new CustomProp('color-medium-grey', '#d7d8df'),
  mediumGreyOpaque: new CustomProp('color-medium-grey-opaque', '#b0b0bf'),
  darkGrey: new CustomProp('color-dark-grey', '#616180'),

  light: new CustomProp('color-light', '#FFFFFF'),
  dark: new CustomProp('color-dark', '#2e2e4d'),
  darkBg: new CustomProp('color-dark-bg', '#22233a'),
  slate: new CustomProp('color-slate', '#929299'),

  lightGreen: new CustomProp('color-light-green', '#f54c72'),
  darkGreen: new CustomProp('color-dark-green', '#c53d5b'),
  darkerGreen: new CustomProp('color-darker-green', '#942e44'),
  lighterGreen: new CustomProp('color-lighter-green', '#f8708e'),

<<<<<<< HEAD
  lighterBlue: new CustomProp('color-lighter-blue', '#8282c7'),
  lightBlue: new CustomProp('color-light-blue', '#5959b5'),
=======
  lighterBlue: new CustomProp('color-lighter-blue', '#87b2f9'),
  lightBlue: new CustomProp('color-light-blue', '#3B82F6'),
  orange: new CustomProp('color-orange', '#F9AE41'),
>>>>>>> 1bff046a

  cursor: new CustomProp('color-cursor', '#16B378'),
  selection: new CustomProp('color-selection', 'rgba(22,179,120,0.15)'),
  selectionOpaque: new CustomProp('color-selection-opaque', '#DCF4EB'),
  selectionDarkerOpaque: new CustomProp('color-selection-darker-opaque', '#d6eee5'),

  inactiveCursor: new CustomProp('color-inactive-cursor', '#A2E1C9'),

  hover: new CustomProp('color-hover', '#bfbfbf'),
  error: new CustomProp('color-error', '#D0021B'),
  warning: new CustomProp('color-warning', '#F9AE41'),
  warningBg: new CustomProp('color-warning-bg', '#dd962c'),
  backdrop: new CustomProp('color-backdrop', 'rgba(38,38,51,0.9)')

};

export const vars = {
  /* Fonts */
  fontFamily: new CustomProp('font-family', `-apple-system,BlinkMacSystemFont,Segoe UI,
    Helvetica,Arial,sans-serif,Apple Color Emoji,Segoe UI Emoji,Segoe UI Symbol`),

  // This is more monospace and looks better for data that should often align (e.g. to have 00000
  // take similar space to 11111). This is the main font for user data.
  fontFamilyData: new CustomProp('font-family-data',
    `Helvetica,Arial,sans-serif,Apple Color Emoji,Segoe UI Emoji,Segoe UI Symbol`),

  /* Font sizes */
  xxsmallFontSize:  new CustomProp('xx-font-size',        '8px'),
  xsmallFontSize:   new CustomProp('x-small-font-size',   '10px'),
  smallFontSize:    new CustomProp('small-font-size',     '11px'),
  mediumFontSize:   new CustomProp('medium-font-size',    '13px'),
  introFontSize:    new CustomProp('intro-font-size',     '14px'),    // feels friendlier
  largeFontSize:    new CustomProp('large-font-size',     '16px'),
  xlargeFontSize:   new CustomProp('x-large-font-size',   '18px'),
  xxlargeFontSize:  new CustomProp('xx-large-font-size',  '20px'),
  xxxlargeFontSize: new CustomProp('xxx-large-font-size', '22px'),

  /* Controls size and space */
  controlFontSize: new CustomProp('control-font-size', '12px'),
  smallControlFontSize: new CustomProp('small-control-font-size', '10px'),
  bigControlFontSize: new CustomProp('big-control-font-size', '13px'),
  headerControlFontSize: new CustomProp('header-control-font-size', '22px'),
  bigControlTextWeight: new CustomProp('big-text-weight', '500'),
  headerControlTextWeight: new CustomProp('header-text-weight', '600'),

  /* Labels */
  labelTextSize:  new CustomProp('label-text-size', 'medium'),
  labelTextBg:    new CustomProp('label-text-bg', '#FFFFFF'),
  labelActiveBg:  new CustomProp('label-active-bg', '#F0F0F0'),

  controlMargin:  new CustomProp('normal-margin', '2px'),
  controlPadding: new CustomProp('normal-padding', '3px 5px'),
  tightPadding:   new CustomProp('tight-padding',  '1px 2px'),
  loosePadding:   new CustomProp('loose-padding',  '5px 15px'),

  /* Control colors and borders */
  primaryBg:        new CustomProp('primary-fg', '#2f2fa2'),
  primaryBgHover:   new CustomProp('primary-fg-hover', '#262682'),
  primaryFg:        new CustomProp('primary-bg', '#ffffff'),

  controlBg:      new CustomProp('control-bg', '#ffffff'),
  controlFg:      new CustomProp('control-fg', '#f64c72'),
  controlFgHover: new CustomProp('primary-fg-hover', '#c53d5b'),

  controlBorder:        new CustomProp('control-border', '1px solid #f64c72'),
  controlBorderRadius:  new CustomProp('border-radius', '0px'),

  logoBg: new CustomProp('logo-bg', '#040404'),
<<<<<<< HEAD
  toastBg: new CustomProp('toast-bg', '#eaeaf6'),
=======
  logoSize: new CustomProp('logo-size', '22px 22px'),
  toastBg: new CustomProp('toast-bg', '#040404'),
>>>>>>> 1bff046a
};

/**
 * Theme-related color properties.
 *
 * Unlike `colors`, these properties don't define any values as they aren't known ahead of time.
 * Instead, when the application loads, CSS variables mapped to these properties are attached to
 * the document based on the user's theme preferences.
 *
 * In the case that CSS variables aren't attached to the document, their fallback values will be
 * used. This ensures that styles are still applied even when there's trouble fetching preferences,
 * and also serves as a method of maintaining backwards compatibility with custom CSS rules that
 * use legacy variable names (prefixed with `grist-color-`).
 */
export const theme = {
  /* Text */
  text: new CustomProp('theme-text', undefined, colors.dark),
  lightText: new CustomProp('theme-text-light', undefined, colors.slate),
  darkText: new CustomProp('theme-text-dark', undefined, 'black'),
  errorText: new CustomProp('theme-text-error', undefined, colors.error),
  dangerText: new CustomProp('theme-text-danger', undefined, '#FFA500'),
  disabledText: new CustomProp('theme-text-disabled', undefined, colors.slate),

  /* Page */
  pageBg: new CustomProp('theme-page-bg', undefined, colors.lightGrey),
  pageBackdrop: new CustomProp('theme-page-backdrop', undefined, 'grey'),

  /* Page Panels */
  mainPanelBg: new CustomProp('theme-page-panels-main-panel-bg', undefined, 'white'),
  leftPanelBg: new CustomProp('theme-page-panels-left-panel-bg', undefined, colors.lightGrey),
  rightPanelBg: new CustomProp('theme-page-panels-right-panel-bg', undefined, colors.lightGrey),
  topHeaderBg: new CustomProp('theme-page-panels-top-header-bg', undefined, 'white'),
  bottomFooterBg: new CustomProp('theme-page-panels-bottom-footer-bg', undefined, 'white'),
  pagePanelsBorder: new CustomProp('theme-page-panels-border', undefined, colors.mediumGrey),
  pagePanelsBorderResizing: new CustomProp('theme-page-panels-border-resizing', undefined,
    colors.lightGreen),
  sidePanelOpenerFg: new CustomProp('theme-page-panels-side-panel-opener-fg', undefined,
    colors.slate),
  sidePanelOpenerActiveFg: new CustomProp('theme-page-panels-side-panel-opener-active-fg',
    undefined, 'white'),
  sidePanelOpenerActiveBg: new CustomProp('theme-page-panels-side-panel-opener-active-bg',
    undefined, colors.lightGreen),

  /* Add New */
  addNewCircleFg: new CustomProp('theme-add-new-circle-fg', undefined, colors.light),
  addNewCircleBg: new CustomProp('theme-add-new-circle-bg', undefined, colors.darkGreen),
  addNewCircleHoverBg: new CustomProp('theme-add-new-circle-hover-bg', undefined,
    colors.darkerGreen),
  addNewCircleSmallFg: new CustomProp('theme-add-new-circle-small-fg', undefined, colors.light),
  addNewCircleSmallBg: new CustomProp('theme-add-new-circle-small-bg', undefined,
    colors.lightGreen),
  addNewCircleSmallHoverBg: new CustomProp('theme-add-new-circle-small-hover-bg', undefined,
    colors.darkGreen),

  /* Top Bar */
  topBarButtonPrimaryFg: new CustomProp('theme-top-bar-button-primary-fg', undefined,
    colors.lightGreen),
  topBarButtonSecondaryFg: new CustomProp('theme-top-bar-button-secondary-fg', undefined,
    colors.slate),
  topBarButtonDisabledFg: new CustomProp('theme-top-bar-button-disabled-fg', undefined,
    colors.darkGrey),
  topBarButtonErrorFg: new CustomProp('theme-top-bar-button-error-fg', undefined, colors.error),

  /* Notifications */
  notificationsPanelHeaderBg: new CustomProp('theme-notifications-panel-header-bg', undefined,
    colors.lightGrey),
  notificationsPanelBodyBg: new CustomProp('theme-notifications-panel-body-bg', undefined,
    'white'),
  notificationsPanelBorder: new CustomProp('theme-notifications-panel-border', undefined,
    colors.darkGrey),

  /* Toasts */
  toastText: new CustomProp('theme-toast-text', undefined, colors.light),
  toastLightText: new CustomProp('theme-toast-text-light', undefined, colors.slate),
  toastBg: new CustomProp('theme-toast-bg', undefined, vars.toastBg),
  toastErrorIcon: new CustomProp('theme-toast-error-icon', undefined, colors.error),
  toastErrorBg: new CustomProp('theme-toast-error-bg', undefined, colors.error),
  toastSuccessIcon: new CustomProp('theme-toast-success-icon', undefined, colors.darkGreen),
  toastSuccessBg: new CustomProp('theme-toast-success-bg', undefined, colors.darkGreen),
  toastWarningIcon: new CustomProp('theme-toast-warning-icon', undefined, colors.warning),
  toastWarningBg: new CustomProp('theme-toast-warning-bg', undefined, colors.warningBg),
  toastInfoIcon: new CustomProp('theme-toast-info-icon', undefined, colors.lightBlue),
  toastInfoBg: new CustomProp('theme-toast-info-bg', undefined, colors.lightBlue),
  toastControlFg: new CustomProp('theme-toast-control-fg', undefined, colors.lightGreen),
  toastInfoControlFg: new CustomProp('theme-toast-control-info-fg', undefined, colors.lighterBlue),

  /* Tooltips */
  tooltipFg: new CustomProp('theme-tooltip-fg', undefined, 'white'),
  tooltipBg: new CustomProp('theme-tooltip-bg', undefined, 'rgba(0, 0, 0, 0.75)'),
  tooltipIcon: new CustomProp('theme-tooltip-icon', undefined, colors.slate),
  tooltipCloseButtonFg: new CustomProp('theme-tooltip-close-button-fg', undefined, 'white'),
  tooltipCloseButtonHoverFg: new CustomProp('theme-tooltip-close-button-hover-fg', undefined,
    'black'),
  tooltipCloseButtonHoverBg: new CustomProp('theme-tooltip-close-button-hover-bg', undefined,
    'white'),

  /* Modals */
  modalBg: new CustomProp('theme-modal-bg', undefined, 'white'),
  modalBackdrop: new CustomProp('theme-modal-backdrop', undefined, colors.backdrop),
  modalBorder: new CustomProp('theme-modal-border', undefined, colors.mediumGreyOpaque),
  modalBorderDark: new CustomProp('theme-modal-border-dark', undefined, colors.darkGrey),
  modalBorderHover: new CustomProp('theme-modal-border-hover', undefined, colors.slate),
  modalInnerShadow: new CustomProp('theme-modal-shadow-inner', undefined,
    'rgba(31, 37, 50, 0.31)'),
  modalOuterShadow: new CustomProp('theme-modal-shadow-outer', undefined,
    'rgba(76, 86, 103, 0.24)'),
  modalCloseButtonFg: new CustomProp('theme-modal-close-button-fg', undefined, colors.slate),
  modalBackdropCloseButtonFg: new CustomProp('theme-modal-backdrop-close-button-fg', undefined,
    vars.primaryBg),
  modalBackdropCloseButtonHoverFg: new CustomProp('theme-modal-backdrop-close-button-hover-fg',
    undefined, colors.lighterGreen),

  /* Popups */
  popupBg: new CustomProp('theme-popup-bg', undefined, 'white'),
  popupInnerShadow: new CustomProp('theme-popup-shadow-inner', undefined,
    'rgba(31, 37, 50, 0.31)'),
  popupOuterShadow: new CustomProp('theme-popup-shadow-outer', undefined,
    'rgba(76, 86, 103, 0.24)'),
  popupCloseButtonFg: new CustomProp('theme-popup-close-button-fg', undefined, colors.slate),

  /* Progress Bars */
  progressBarFg: new CustomProp('theme-progress-bar-fg', undefined, colors.lightGreen),
  progressBarErrorFg: new CustomProp('theme-progress-bar-error-fg', undefined, colors.error),
  progressBarBg: new CustomProp('theme-progress-bar-bg', undefined, colors.darkGrey),

  /* Links */
  link: new CustomProp('theme-link', undefined, colors.lightGreen),
  linkHover: new CustomProp('theme-link-hover', undefined, colors.lightGreen),

  /* Hover */
  hover: new CustomProp('theme-hover', undefined, colors.mediumGrey),
  lightHover: new CustomProp('theme-hover-light', undefined, colors.lightGrey),

  /* Cell Editor */
  cellEditorFg: new CustomProp('theme-cell-editor-fg', undefined, colors.dark),
  cellEditorBg: new CustomProp('theme-cell-editor-bg', undefined, colors.light),

  /* Cursor */
  cursor: new CustomProp('theme-cursor', undefined, colors.cursor),
  cursorInactive: new CustomProp('theme-cursor-inactive', undefined, colors.inactiveCursor),
  cursorReadonly: new CustomProp('theme-cursor-readonly', undefined, colors.slate),

  /* Tables */
  tableHeaderFg: new CustomProp('theme-table-header-fg', undefined, 'unset'),
  tableHeaderSelectedFg: new CustomProp('theme-table-header-selected-fg', undefined, 'unset'),
  tableHeaderBg: new CustomProp('theme-table-header-bg', undefined, colors.lightGrey),
  tableHeaderSelectedBg: new CustomProp('theme-table-header-selected-bg', undefined,
    colors.mediumGreyOpaque),
  tableHeaderBorder: new CustomProp('theme-table-header-border', undefined, 'lightgray'),
  tableHeaderBorderDark: new CustomProp('theme-table-header-border-dark', undefined,
    colors.darkGrey),
  tableBodyBg: new CustomProp('theme-table-body-bg', undefined, 'unset'),
  tableBodyBorder: new CustomProp('theme-table-body-border', undefined, colors.darkGrey),
  tableAddNewBg: new CustomProp('theme-table-add-new-bg', undefined, 'inherit'),
  tableScrollShadow: new CustomProp('theme-table-scroll-shadow', undefined, '#444444'),
  tableFrozenColumnsBorder: new CustomProp('theme-table-frozen-columns-border', undefined,
    '#999999'),
  tableDragDropIndicator: new CustomProp('theme-table-drag-drop-indicator', undefined, 'gray'),
  tableDragDropShadow: new CustomProp('theme-table-drag-drop-shadow', undefined, '#F0F0F0'),

  /* Cards */
  cardCompactWidgetBg: new CustomProp('theme-card-compact-widget-bg', undefined,
    colors.mediumGrey),
  cardCompactRecordBg: new CustomProp('theme-card-compact-record-bg', undefined, 'white'),
  cardBlocksBg: new CustomProp('theme-card-blocks-bg', undefined, colors.mediumGrey),
  cardFormLabel: new CustomProp('theme-card-form-label', undefined, colors.slate),
  cardCompactLabel: new CustomProp('theme-card-compact-label', undefined, colors.slate),
  cardBlocksLabel: new CustomProp('theme-card-blocks-label', undefined, colors.slate),
  cardFormBorder: new CustomProp('theme-card-form-border', undefined, 'lightgrey'),
  cardCompactBorder: new CustomProp('theme-card-compact-border', undefined, colors.darkGrey),
  cardEditingLayoutBg: new CustomProp('theme-card-editing-layout-bg', undefined,
    'rgba(192, 192, 192, 0.2)'),
  cardEditingLayoutBorder: new CustomProp('theme-card-editing-layout-border', undefined,
    colors.darkGrey),

  /* Card Lists */
  cardListFormBorder: new CustomProp('theme-card-list-form-border', undefined, colors.darkGrey),
  cardListBlocksBorder: new CustomProp('theme-card-list-blocks-border', undefined,
    colors.darkGrey),

  /* Selection */
  selection: new CustomProp('theme-selection', undefined, colors.selection),
  selectionOpaqueFg: new CustomProp('theme-selection-opaque-fg', undefined, 'unset'),
  selectionOpaqueBg: new CustomProp('theme-selection-opaque-bg', undefined,
    colors.selectionOpaque),
  selectionOpaqueDarkBg: new CustomProp('theme-selection-opaque-dark-bg', undefined,
    colors.selectionDarkerOpaque),

  /* Widgets */
  widgetBorder: new CustomProp('theme-widget-border', undefined, colors.darkGrey),
  widgetActiveBorder: new CustomProp('theme-widget-active-border', undefined, colors.lightGreen),
  widgetInactiveStripesLight: new CustomProp('theme-widget-inactive-stripes-light', undefined,
    colors.lightGrey),
  widgetInactiveStripesDark: new CustomProp('theme-widget-inactive-stripes-dark', undefined,
    colors.mediumGreyOpaque),

  /* Pinned Docs */
  pinnedDocFooterBg: new CustomProp('theme-pinned-doc-footer-bg', undefined, colors.light),
  pinnedDocBorder: new CustomProp('theme-pinned-doc-border', undefined, colors.mediumGrey),
  pinnedDocBorderHover: new CustomProp('theme-pinned-doc-border-hover', undefined, colors.slate),
  pinnedDocEditorBg: new CustomProp('theme-pinned-doc-editor-bg', undefined, colors.mediumGrey),

  /* Raw Data */
  rawDataTableBorder: new CustomProp('theme-raw-data-table-border', undefined, colors.mediumGrey),
  rawDataTableBorderHover: new CustomProp('theme-raw-data-table-border-hover',
    undefined, colors.slate),

  /* Controls */
  controlFg: new CustomProp('theme-control-fg', undefined, vars.controlFg),
  controlPrimaryFg: new CustomProp('theme-control-primary-fg', undefined, vars.primaryFg),
  controlPrimaryBg: new CustomProp('theme-control-primary-bg', undefined, vars.primaryBg),
  controlSecondaryFg: new CustomProp('theme-control-secondary-fg', undefined, colors.slate),
  controlHoverFg: new CustomProp('theme-control-hover-fg', undefined, vars.controlFgHover),
  controlPrimaryHoverBg: new CustomProp('theme-control-primary-hover-bg', undefined,
    vars.primaryBgHover),
  controlSecondaryHoverFg: new CustomProp('theme-control-secondary-hover-fg', undefined,
    colors.dark),
  controlSecondaryHoverBg: new CustomProp('theme-control-secondary-hover-bg', undefined,
    colors.darkGrey),
  controlDisabledFg: new CustomProp('theme-control-disabled-fg', undefined, colors.light),
  controlDisabledBg: new CustomProp('theme-control-disabled-bg', undefined, colors.slate),
  controlPrimaryDisabled: new CustomProp('theme-control-primary-disabled', undefined,
    colors.inactiveCursor),
  controlBorder: new CustomProp('theme-control-border', undefined, '#11B683'),

  /* Checkboxes */
  checkboxBg: new CustomProp('theme-checkbox-bg', undefined, colors.light),
  checkboxDisabledBg: new CustomProp('theme-checkbox-disabled-bg', undefined, colors.darkGrey),
  checkboxBorder: new CustomProp('theme-checkbox-border', undefined, colors.darkGrey),
  checkboxBorderHover: new CustomProp('theme-checkbox-border-hover', undefined, colors.hover),

  /* Move Docs */
  moveDocsSelectedFg: new CustomProp('theme-move-docs-selected-fg', undefined, 'white'),
  moveDocsSelectedBg: new CustomProp('theme-move-docs-selected-bg', undefined, colors.lightGreen),
  moveDocsDisabledFg: new CustomProp('theme-move-docs-disabled-bg', undefined, colors.darkGrey),

  /* Filter Bar */
  filterBarButtonSavedFg: new CustomProp('theme-filter-bar-button-saved-fg', undefined,
    colors.light),
  filterBarButtonSavedBg: new CustomProp('theme-filter-bar-button-saved-bg', undefined,
    colors.slate),
  filterBarButtonSavedHoverBg: new CustomProp('theme-filter-bar-button-saved-hover-bg', undefined,
    colors.darkGrey),

  /* Icon Buttons */
  iconButtonFg: new CustomProp('theme-icon-button-fg', undefined, colors.light),
  iconButtonPrimaryBg: new CustomProp('theme-icon-button-primary-bg', undefined,
    colors.lightGreen),
  iconButtonPrimaryHoverBg: new CustomProp('theme-icon-button-primary-hover-bg',
    undefined, colors.darkGreen),
  iconButtonSecondaryBg: new CustomProp('theme-icon-button-secondary-bg', undefined,
    colors.darkGrey),
  iconButtonSecondaryHoverBg: new CustomProp('theme-icon-button-secondary-hover-bg',
    undefined, colors.slate),

  /* Left Panel */
  pageHoverBg: new CustomProp('theme-left-panel-page-hover-bg', undefined, colors.mediumGrey),
  activePageFg: new CustomProp('theme-left-panel-active-page-fg', undefined, 'white'),
  activePageBg: new CustomProp('theme-left-panel-active-page-bg', undefined, colors.darkBg),
  disabledPageFg: new CustomProp('theme-left-panel-disabled-page-fg', undefined, colors.darkGrey),
  pageOptionsFg: new CustomProp('theme-left-panel-page-options-bg', undefined, colors.slate),
  pageOptionsHoverFg: new CustomProp('theme-left-panel-page-options-hover-fg', undefined, 'white'),
  pageOptionsHoverBg: new CustomProp('theme-left-panel-page-options-hover-bg', undefined,
    colors.darkGrey),
  pageOptionsSelectedHoverBg: new CustomProp('theme-left-panel-page-options-selected-hover-bg',
    undefined, colors.slate),
  pageInitialsFg: new CustomProp('theme-left-panel-page-initials-fg', undefined, 'white'),
  pageInitialsBg: new CustomProp('theme-left-panel-page-initials-bg', undefined, colors.slate),

  /* Right Panel */
  rightPanelTabFg: new CustomProp('theme-right-panel-tab-fg', undefined, colors.dark),
  rightPanelTabBg: new CustomProp('theme-right-panel-tab-bg', undefined, colors.lightGrey),
  rightPanelTabIcon: new CustomProp('theme-right-panel-tab-icon', undefined, colors.slate),
  rightPanelTabIconHover: new CustomProp('theme-right-panel-tab-icon-hover', undefined,
    colors.lightGreen),
  rightPanelTabHoverBg: new CustomProp('theme-right-panel-tab-hover-bg', undefined,
    colors.mediumGrey),
  rightPanelTabSelectedFg: new CustomProp('theme-right-panel-tab-selected-fg', undefined,
    colors.light),
  rightPanelTabSelectedBg: new CustomProp('theme-right-panel-tab-selected-bg', undefined,
    colors.lightGreen),
  rightPanelTabCloseButtonHoverBg: new CustomProp('theme-right-panel-tab-close-button-hover-bg',
    undefined, colors.darkGreen),
  rightPanelSubtabFg: new CustomProp('theme-right-panel-subtab-fg', undefined, colors.lightGreen),
  rightPanelSubtabSelectedFg: new CustomProp('theme-right-panel-subtab-selected-fg', undefined,
    colors.dark),
  rightPanelSubtabSelectedUnderline: new CustomProp('theme-right-panel-subtab-selected-underline',
    undefined, colors.lightGreen),
  rightPanelSubtabHoverFg: new CustomProp('theme-right-panel-subtab-hover-fg', undefined,
    colors.darkGreen),
  rightPanelSubtabHoverUnderline: new CustomProp('theme-right-panel-subtab-hover-underline',
    undefined, colors.lightGreen),
  rightPanelDisabledOverlay: new CustomProp('theme-right-panel-disabled-overlay', undefined,
    'white'),
  rightPanelToggleButtonEnabledFg: new CustomProp('theme-right-panel-toggle-button-enabled-fg',
    undefined, colors.light),
  rightPanelToggleButtonEnabledBg: new CustomProp('theme-right-panel-toggle-button-enabled-bg',
    undefined, colors.dark),
  rightPanelToggleButtonEnabledHoverFg: new CustomProp(
    'theme-right-panel-toggle-button-enabled-hover-fg', undefined, colors.darkGrey),
  rightPanelToggleButtonDisabledFg: new CustomProp('theme-right-panel-toggle-button-disabled-fg',
    undefined, colors.light),
  rightPanelToggleButtonDisabledBg: new CustomProp('theme-right-panel-toggle-button-disabled-bg',
    undefined, colors.mediumGreyOpaque),
  rightPanelFieldSettingsBg: new CustomProp('theme-right-panel-field-settings-bg',
    undefined, colors.mediumGreyOpaque),
  rightPanelFieldSettingsButtonBg: new CustomProp('theme-right-panel-field-settings-button-bg',
    undefined, 'lightgrey'),

  /* Document History */
  documentHistorySnapshotFg: new CustomProp('theme-document-history-snapshot-fg', undefined,
    colors.dark),
  documentHistorySnapshotSelectedFg: new CustomProp('theme-document-history-snapshot-selected-fg',
    undefined, colors.light),
  documentHistorySnapshotBg: new CustomProp('theme-document-history-snapshot-bg', undefined,
    'white'),
  documentHistorySnapshotSelectedBg: new CustomProp('theme-document-history-snapshot-selected-bg',
    undefined, colors.dark),
  documentHistorySnapshotBorder: new CustomProp('theme-document-history-snapshot-border',
    undefined, colors.mediumGrey),
  documentHistoryActivityText: new CustomProp('theme-document-history-activity-text', undefined,
    'unset'),
  documentHistoryActivityLightText: new CustomProp('theme-document-history-activity-text-light',
    undefined, '#333333'),

  /* Accents */
  accentIcon: new CustomProp('theme-accent-icon', undefined, colors.lightGreen),
  accentBorder: new CustomProp('theme-accent-border', undefined, colors.lightGreen),
  accentText: new CustomProp('theme-accent-text', undefined, colors.lightGreen),

  /* Inputs */
  inputFg: new CustomProp('theme-input-fg', undefined, 'black'),
  inputBg: new CustomProp('theme-input-bg', undefined, 'white'),
  inputDisabledFg: new CustomProp('theme-input-disabled-fg', undefined, colors.slate),
  inputDisabledBg: new CustomProp('theme-input-disabled-bg', undefined, colors.lightGrey),
  inputPlaceholderFg: new CustomProp('theme-input-placeholder-fg', undefined, '#757575'),
  inputBorder: new CustomProp('theme-input-border', undefined, colors.darkGrey),
  inputValid: new CustomProp('theme-input-valid', undefined, colors.lightGreen),
  inputInvalid: new CustomProp('theme-input-invalid', undefined, colors.error),
  inputFocus: new CustomProp('theme-input-focus', undefined, '#5E9ED6'),
  inputReadonlyBg: new CustomProp('theme-input-readonly-bg', undefined, colors.lightGrey),
  inputReadonlyBorder: new CustomProp('theme-input-readonly-border', undefined, colors.mediumGreyOpaque),

  /* Choice Entry */
  choiceEntryBg: new CustomProp('theme-choice-entry-bg', undefined, 'white'),
  choiceEntryBorder: new CustomProp('theme-choice-entry-border', undefined, colors.darkGrey),
  choiceEntryBorderHover: new CustomProp('theme-choice-entry-border-hover', undefined,
    colors.hover),

  /* Select Buttons */
  selectButtonFg: new CustomProp('theme-select-button-fg', undefined, colors.dark),
  selectButtonPlaceholderFg: new CustomProp('theme-select-button-placeholder-fg', undefined,
    colors.slate),
  selectButtonDisabledFg: new CustomProp('theme-select-button-disabled-fg', undefined, 'grey'),
  selectButtonBg: new CustomProp('theme-select-button-bg', undefined, 'white'),
  selectButtonBorder: new CustomProp('theme-select-button-border', undefined, colors.darkGrey),
  selectButtonBorderInvalid: new CustomProp('theme-select-button-border-invalid', undefined,
    colors.error),

  /* Menus */
  menuText: new CustomProp('theme-menu-text', undefined, colors.slate),
  menuLightText: new CustomProp('theme-menu-light-text', undefined, colors.slate),
  menuBg: new CustomProp('theme-menu-bg', undefined, 'white'),
  menuSubheaderFg: new CustomProp('theme-menu-subheader-fg', undefined, 'unset'),
  menuBorder: new CustomProp('theme-menu-border', undefined, colors.mediumGreyOpaque),
  menuShadow: new CustomProp('theme-menu-shadow', undefined, 'rgba(38, 38, 51, 0.6)'),

  /* Menu Items */
  menuItemFg: new CustomProp('theme-menu-item-fg', undefined, 'black'),
  menuItemSelectedFg: new CustomProp('theme-menu-item-selected-fg', undefined, colors.light),
  menuItemSelectedBg: new CustomProp('theme-menu-item-selected-bg', undefined, vars.primaryBg),
  menuItemDisabledFg: new CustomProp('theme-menu-item-disabled-fg', undefined, '#D9D9D9'),
  menuItemIconFg: new CustomProp('theme-menu-item-icon-fg', undefined, colors.slate),
  menuItemIconSelectedFg: new CustomProp('theme-menu-item-icon-selected-fg', undefined, 'white'),
  menuItemLinkFg: new CustomProp('theme-menu-item-link-fg', undefined, colors.lightGreen),
  menuItemLinkSelectedFg: new CustomProp('theme-menu-item-link-selected-fg', undefined,
    colors.darkGreen),
  menuItemLinkselectedBg: new CustomProp('theme-menu-item-link-selected-bg', undefined,
    colors.mediumGreyOpaque),

  /* Autocomplete */
  autocompleteMatchText: new CustomProp('theme-autocomplete-match-text', undefined,
    colors.lightGreen),
  autocompleteSelectedMatchText: new CustomProp('theme-autocomplete-selected-match-text',
    undefined, colors.lighterGreen),
  autocompleteChoiceSelectedBg: new CustomProp('theme-autocomplete-item-selected-bg', undefined,
    colors.mediumGreyOpaque),

  /* Search */
  searchBorder: new CustomProp('theme-search-border', undefined, 'grey'),
  searchPrevNextButtonFg: new CustomProp('theme-search-prev-next-button-fg', undefined,
    colors.slate),
  searchPrevNextButtonBg: new CustomProp('theme-search-prev-next-button-bg', undefined,
    colors.mediumGrey),

  /* Loaders */
  loaderFg: new CustomProp('theme-loader-fg', undefined, colors.lightGreen),
  loaderBg: new CustomProp('theme-loader-bg', undefined, colors.darkGrey),

  /* Site Switcher */
  siteSwitcherActiveFg: new CustomProp('theme-site-switcher-active-fg', undefined, colors.light),
  siteSwitcherActiveBg: new CustomProp('theme-site-switcher-active-bg', undefined, colors.dark),

  /* Doc Menu */
  docMenuDocOptionsFg: new CustomProp('theme-doc-menu-doc-options-fg', undefined, colors.darkGrey),
  docMenuDocOptionsHoverFg: new CustomProp('theme-doc-menu-doc-options-hover-fg', undefined,
    colors.slate),
  docMenuDocOptionsHoverBg: new CustomProp('theme-doc-menu-doc-options-hover-bg', undefined,
    colors.darkGrey),

  /* Shortcut Keys */
  shortcutKeyFg: new CustomProp('theme-shortcut-key-fg', undefined, 'black'),
  shortcutKeyPrimaryFg: new CustomProp('theme-shortcut-key-primary-fg', undefined,
    colors.darkGreen),
  shortcutKeySecondaryFg: new CustomProp('theme-shortcut-key-secondary-fg', undefined,
    colors.slate),
  shortcutKeyBg: new CustomProp('theme-shortcut-key-bg', undefined, 'white'),
  shortcutKeyBorder: new CustomProp('theme-shortcut-key-border', undefined, colors.slate),

  /* Breadcrumbs */
  breadcrumbsTagFg: new CustomProp('theme-breadcrumbs-tag-fg', undefined, 'white'),
  breadcrumbsTagBg: new CustomProp('theme-breadcrumbs-tag-bg', undefined, colors.slate),
  breadcrumbsTagAlertBg: new CustomProp('theme-breadcrumbs-tag-alert-fg', undefined, colors.error),

  /* Page Widget Picker */
  widgetPickerPrimaryBg: new CustomProp('theme-widget-picker-primary-bg', undefined, 'white'),
  widgetPickerSecondaryBg: new CustomProp('theme-widget-picker-secondary-bg', undefined,
    colors.lightGrey),
  widgetPickerItemFg: new CustomProp('theme-widget-picker-item-fg', undefined, 'unset'),
  widgetPickerItemSelectedBg: new CustomProp('theme-widget-picker-item-selected-bg', undefined,
    colors.mediumGrey),
  widgetPickerItemDisabledBg: new CustomProp('theme-widget-picker-item-disabled-bg', undefined,
    colors.mediumGrey),
  widgetPickerIcon: new CustomProp('theme-widget-picker-icon', undefined, colors.slate),
  widgetPickerPrimaryIcon: new CustomProp('theme-widget-picker-primary-icon', undefined,
    colors.lightGreen),
  widgetPickerSummaryIcon: new CustomProp('theme-widget-picker-summary-icon', undefined,
    colors.darkGreen),
  widgetPickerBorder: new CustomProp('theme-widget-picker-border', undefined, colors.mediumGrey),
  widgetPickerShadow: new CustomProp('theme-widget-picker-shadow', undefined,
    'rgba(38,38,51,0.20)'),

  /* Code View */
  codeViewText: new CustomProp('theme-code-view-text', undefined, '#444'),
  codeViewKeyword: new CustomProp('theme-code-view-keyword', undefined, '#444'),
  codeViewComment: new CustomProp('theme-code-view-comment', undefined, '#888888'),
  codeViewMeta: new CustomProp('theme-code-view-meta', undefined, '#1F7199'),
  codeViewTitle: new CustomProp('theme-code-view-title', undefined, '#880000'),
  codeViewParams: new CustomProp('theme-code-view-params', undefined, '#444'),
  codeViewString: new CustomProp('theme-code-view-string', undefined, '#880000'),
  codeViewNumber: new CustomProp('theme-code-view-number', undefined, '#880000'),

  /* Importer */
  importerTableInfoBorder: new CustomProp('theme-importer-table-info-border', undefined, colors.darkGrey),
  importerPreviewBorder: new CustomProp('theme-importer-preview-border', undefined,
    colors.darkGrey),
  importerSkippedTableOverlay: new CustomProp('theme-importer-skipped-table-overlay', undefined,
    colors.mediumGrey),
  importerMatchIcon: new CustomProp('theme-importer-match-icon', undefined, colors.darkGrey),

  /* Menu Toggles */
  menuToggleFg: new CustomProp('theme-menu-toggle-fg', undefined, colors.slate),
  menuToggleHoverFg: new CustomProp('theme-menu-toggle-hover-fg', undefined, colors.darkGreen),
  menuToggleActiveFg: new CustomProp('theme-menu-toggle-active-fg', undefined, colors.darkerGreen),
  menuToggleBg: new CustomProp('theme-menu-toggle-bg', undefined, 'white'),
  menuToggleBorder: new CustomProp('theme-menu-toggle-border', undefined, colors.slate),

  /* Button Groups */
  buttonGroupFg: new CustomProp('theme-button-group-fg', undefined, colors.dark),
  buttonGroupLightFg: new CustomProp('theme-button-group-light-fg', undefined, colors.slate),
  buttonGroupBg: new CustomProp('theme-button-group-bg', undefined, 'unset'),
  buttonGroupIcon: new CustomProp('theme-button-group-icon', undefined, colors.slate),
  buttonGroupBorder: new CustomProp('theme-button-group-border', undefined, colors.darkGrey),
  buttonGroupBorderHover: new CustomProp('theme-button-group-border-hover', undefined,
    colors.hover),
  buttonGroupSelectedFg: new CustomProp('theme-button-group-selected-fg', undefined, colors.light),
  buttonGroupLightSelectedFg: new CustomProp('theme-button-group-light-selected-fg', undefined,
    colors.lightGreen),
  buttonGroupSelectedBg: new CustomProp('theme-button-group-selected-bg', undefined, colors.dark),
  buttonGroupSelectedBorder: new CustomProp('theme-button-group-selected-border', undefined,
    colors.dark),

  /* Access Rules */
  accessRulesTableHeaderFg: new CustomProp('theme-access-rules-table-header-fg', undefined,
    colors.dark),
  accessRulesTableHeaderBg: new CustomProp('theme-access-rules-table-header-bg', undefined,
    colors.mediumGrey),
  accessRulesTableBodyFg: new CustomProp('theme-access-rules-table-body-fg', undefined,
    colors.dark),
  accessRulesTableBorder: new CustomProp('theme-access-rules-table-border', undefined,
    colors.slate),

  /* Cells */
  cellFg: new CustomProp('theme-cell-fg', undefined, 'unset'),
  cellBg: new CustomProp('theme-cell-bg', undefined, '#FFFFFF00'),
  cellZebraBg: new CustomProp('theme-cell-zebra-bg', undefined, '#F8F8F8'),

  /* Formula Editor */
  formulaEditorBg: new CustomProp('theme-formula-editor-bg', undefined, 'white'),

  /* Charts */
  chartFg: new CustomProp('theme-chart-fg', undefined, '#444'),
  chartBg: new CustomProp('theme-chart-bg', undefined, '#fff'),
  chartLegendBg: new CustomProp('theme-chart-legend-bg', undefined, '#FFFFFF80'),
  chartXAxis: new CustomProp('theme-chart-x-axis', undefined, '#444'),
  chartYAxis: new CustomProp('theme-chart-y-axis', undefined, '#444'),
};

const cssColors = values(colors).map(v => v.decl()).join('\n');
const cssVars = values(vars).map(v => v.decl()).join('\n');
const cssFontParams = `
  font-family: ${vars.fontFamily};
  font-size: ${vars.mediumFontSize};
  -moz-osx-font-smoothing: grayscale;
  -webkit-font-smoothing: antialiased;
`;

// We set box-sizing globally to match bootstrap's setting of border-box, since we are integrating
// into an app which already has it set, and it's impossible to make things look consistently with
// AND without it. This duplicates bootstrap's setting.
const cssBorderBox = `
  *, *:before, *:after {
  -webkit-box-sizing: border-box;
     -moz-box-sizing: border-box;
          box-sizing: border-box;
  }
`;

// These styles duplicate bootstrap's global settings, which we rely on even on pages that don't
// have bootstrap.
const cssInputFonts = `
  button, input, select, textarea {
    font-family: inherit;
    font-size: inherit;
    line-height: inherit;
  }
`;

// Font style classes used by style selector.
const cssFontStyles = `
  .font-italic {
    font-style: italic;
  }
  .font-bold {
    font-weight: 800;
  }
  .font-underline {
    text-decoration: underline;
  }
  .font-strikethrough {
    text-decoration: line-through;
  }
  .font-strikethrough.font-underline {
    text-decoration: line-through underline;
  }
`;

const cssVarsOnly = styled('div', cssColors + cssVars);
const cssBodyVars = styled('div', cssFontParams + cssColors + cssVars + cssBorderBox + cssInputFonts + cssFontStyles);

const cssBody = styled('body', `
  margin: 0;
  height: 100%;
`);

const cssRoot = styled('html', `
  height: 100%;
  overflow: hidden;
`);

export const cssRootVars = cssBodyVars.className;

// Also make a globally available testId, with a simple "test-" prefix (i.e. in tests, query css
// class ".test-{name}". Ideally, we'd use noTestId() instead in production.
export const testId: TestId = makeTestId('test-');

// Min width for normal screen layout (in px). Note: <768px is bootstrap's definition of small
// screen (covers phones, including landscape, but not tablets).
const largeScreenWidth = 992;
const mediumScreenWidth = 768;
const smallScreenWidth = 576;   // Anything below this is extra-small (e.g. portrait phones).

// Fractional width for max-query follows https://getbootstrap.com/docs/4.0/layout/overview/#responsive-breakpoints
export const mediaMedium = `(max-width: ${largeScreenWidth - 0.02}px)`;
export const mediaSmall = `(max-width: ${mediumScreenWidth - 0.02}px)`;
export const mediaNotSmall = `(min-width: ${mediumScreenWidth}px)`;
export const mediaXSmall = `(max-width: ${smallScreenWidth - 0.02}px)`;

export const mediaDeviceNotSmall = `(min-device-width: ${mediumScreenWidth}px)`;

export function isNarrowScreen() {
  return window.innerWidth < mediumScreenWidth;
}

let _isNarrowScreenObs: Observable<boolean>|undefined;

// Returns a singleton observable for whether the screen is a small one.
export function isNarrowScreenObs(): Observable<boolean> {
  if (!_isNarrowScreenObs) {
    const obs = Observable.create<boolean>(null, isNarrowScreen());
    window.addEventListener('resize', () => obs.set(isNarrowScreen()));
    _isNarrowScreenObs = obs;
  }
  return _isNarrowScreenObs;
}

export const cssHideForNarrowScreen = styled('div', `
  @media ${mediaSmall} {
    & {
      display: none !important;
    }
  }
`);

let _isScreenResizingObs: Observable<boolean>|undefined;

// Returns a singleton observable for whether user is currently resizing the window. (listen to
// `resize` events and uses a timer of 1000ms).
export function isScreenResizing(): Observable<boolean> {
  if (!_isScreenResizingObs) {
    const obs = Observable.create<boolean>(null, false);
    const ping = debounce(() => obs.set(false), 1000);
    window.addEventListener('resize', () => { obs.set(true); ping(); });
    _isScreenResizingObs = obs;
  }
  return _isScreenResizingObs;
}

let _prefersDarkModeObs: Observable<boolean>|undefined;

/**
 * Returns a singleton observable for whether the user agent prefers dark mode.
 */
export function prefersDarkModeObs(): Observable<boolean> {
  if (!_prefersDarkModeObs) {
    const query = window.matchMedia('(prefers-color-scheme: dark)');
    const obs = Observable.create<boolean>(null, query.matches);
    query.addEventListener('change', event => obs.set(event.matches));
    _prefersDarkModeObs = obs;
  }
  return _prefersDarkModeObs;
}

/**
 * Attaches the global css properties to the document's root to make them available in the page.
 */
export function attachCssRootVars(productFlavor: ProductFlavor, varsOnly: boolean = false) {
  dom.update(document.documentElement, varsOnly ? dom.cls(cssVarsOnly.className) : dom.cls(cssRootVars));
  document.documentElement.classList.add(cssRoot.className);
  document.body.classList.add(cssBody.className);
  const customTheme = getTheme(productFlavor);
  if (customTheme.bodyClassName) {
    document.body.classList.add(customTheme.bodyClassName);
  }
  const interfaceStyle = urlState().state.get().params?.style || 'full';
  document.body.classList.add(`interface-${interfaceStyle}`);
}

/**
 * Attaches theme-related css properties to the theme style element.
 */
export function attachCssThemeVars({appearance, colors: themeColors}: Theme) {
  // Prepare the custom properties needed for applying the theme.
  const properties = Object.entries(themeColors)
    .map(([name, value]) => `--grist-theme-${name}: ${value};`);

  // Include properties for styling the scrollbar.
  properties.push(...getCssScrollbarProperties(appearance));

  // Include properties for picking an appropriate background image.
  properties.push(...getCssThemeBackgroundProperties(appearance));

  // Apply the properties to the theme style element.
  getOrCreateStyleElement('grist-theme').textContent = `:root {
${properties.join('\n')}
  }`;

  // Make the browser aware of the color scheme.
  document.documentElement.style.setProperty(`color-scheme`, appearance);

  // Cache the appearance in local storage; this is currently used to apply a suitable
  // background image that's shown while the application is loading.
  localStorage.setItem('appearance', appearance);
}

/**
 * Gets scrollbar-related css properties that are appropriate for the given `appearance`.
 *
 * Note: Browser support for customizing scrollbars is still a mixed bag; the bulk of customization
 * is non-standard and unsupported by Firefox. If support matures, we could expose some of these in
 * custom themes, but for now we'll just go with reasonable presets.
 */
function getCssScrollbarProperties(appearance: ThemeAppearance) {
  return [
    '--scroll-bar-fg: ' +
      (appearance === 'dark' ? '#6B6B6B;' : '#A8A8A8;'),
    '--scroll-bar-hover-fg: ' +
      (appearance === 'dark' ? '#7B7B7B;' : '#8F8F8F;'),
    '--scroll-bar-active-fg: ' +
      (appearance === 'dark' ? '#8B8B8B;' : '#7C7C7C;'),
    '--scroll-bar-bg: ' +
      (appearance === 'dark' ? '#2B2B2B;' : '#F0F0F0;'),
  ];
}

/**
 * Gets background-related css properties that are appropriate for the given `appearance`.
 *
 * Currently, this sets a property for showing a background image that's visible while a page
 * is loading.
 */
function getCssThemeBackgroundProperties(appearance: ThemeAppearance) {
  const value = appearance === 'dark'
    ? 'url("img/prismpattern.png")'
    : 'url("img/gplaypattern.png")';
  return [`--grist-theme-bg: ${value};`];
}

/**
 * Gets or creates a style element in the head of the document with the given `id`.
 *
 * Useful for grouping CSS values such as theme custom properties without needing to
 * pollute the document with in-line styles.
 */
function getOrCreateStyleElement(id: string) {
  let style = document.head.querySelector(id);
  if (style) { return style; }
  style = document.createElement('style');
  style.setAttribute('id', id);
  document.head.append(style);
  return style;
}<|MERGE_RESOLUTION|>--- conflicted
+++ resolved
@@ -58,14 +58,9 @@
   darkerGreen: new CustomProp('color-darker-green', '#942e44'),
   lighterGreen: new CustomProp('color-lighter-green', '#f8708e'),
 
-<<<<<<< HEAD
   lighterBlue: new CustomProp('color-lighter-blue', '#8282c7'),
   lightBlue: new CustomProp('color-light-blue', '#5959b5'),
-=======
-  lighterBlue: new CustomProp('color-lighter-blue', '#87b2f9'),
-  lightBlue: new CustomProp('color-light-blue', '#3B82F6'),
   orange: new CustomProp('color-orange', '#F9AE41'),
->>>>>>> 1bff046a
 
   cursor: new CustomProp('color-cursor', '#16B378'),
   selection: new CustomProp('color-selection', 'rgba(22,179,120,0.15)'),
@@ -134,12 +129,8 @@
   controlBorderRadius:  new CustomProp('border-radius', '0px'),
 
   logoBg: new CustomProp('logo-bg', '#040404'),
-<<<<<<< HEAD
+  logoSize: new CustomProp('logo-size', '22px 22px'),
   toastBg: new CustomProp('toast-bg', '#eaeaf6'),
-=======
-  logoSize: new CustomProp('logo-size', '22px 22px'),
-  toastBg: new CustomProp('toast-bg', '#040404'),
->>>>>>> 1bff046a
 };
 
 /**

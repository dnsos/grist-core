![](https://img.shields.io/badge/Built%20with%20%E2%9D%A4%EF%B8%8F-at%20Technologiestiftung%20Berlin-blue)

# Grist @ CityLAB Berlin

First, a note: I've had to make some changes for local development:

1. Following the instructions in "Building from source" created a directory `/sandbox_venv3`. I've had to add this to the `.gitignore`
2. For some reason the app crashed initially after following the installation instructions. After some digging I've found that `yarn add @gristlabs/sqlite3` resolved this. Don't ask me why.
3. Building the app created two files `grist-sessions.db` and `landing.db`, starting it created several `*.grist` DB files. Presumably these should be added to the `.gitignore` as well.

## Start development

Use `npm run start` to setup a local dev server.

## Modifications of the original software

> These notes are necessary in order to comply with the Apache License 2.0 whcih states that modifications of the original software must be documented.

This fork of `grist-core` modifies the original software in the following ways:

- UI text is changed (from English to German)
- elements that are connected to the commercial Grist product are removed (such as links to the pricing page of Grist)
- color and branding changes

_Original README below:_

## Grist

Grist is a modern relational spreadsheet. It combines the flexibility of a spreadsheet with the
robustness of a database to organize your data and make you more productive.

https://user-images.githubusercontent.com/118367/151245587-892e50a6-41f5-4b74-9786-fe3566f6b1fb.mp4

## Features

(By popular request: we have a specific write-up of [Grist vs Airtable](https://www.getgrist.com/blog/grist-v-airtable/) that may be helpful).
Grist is a hybrid database/spreadsheet, meaning that:

- Columns work like they do in databases. They are named, and hold one kind of data.
- Columns can be filled by formula, spreadsheet-style, with automatic updates when referenced cells change.

Here are some specific feature highlights of Grist:

<<<<<<< HEAD
- Python formulas.
  - Full [Python syntax is supported](https://support.getgrist.com/formulas/#python), and the standard library.
  - Many [Excel functions](https://support.getgrist.com/functions/) also available.
- A portable, self-contained format.
  - Based on SQLite, the most widely deployed database engine.
  - Any tool that can read SQLite can read numeric and text data from a Grist file.
  - Great format for [backups](https://support.getgrist.com/exports/#backing-up-an-entire-document) that you can be confident you can restore in full.
  - Great format for moving between different hosts.
- Convenient editing and formatting features.
  - Choices and [choice lists](https://support.getgrist.com/col-types/#choice-list-columns), for adding colorful tags to records without fuss.
  - [References](https://support.getgrist.com/col-refs/#creating-a-new-reference-list-column) and reference lists, for cross-referencing records in other tables.
  - [Attachments](https://support.getgrist.com/col-types/#attachment-columns), to include media or document files in records.
  - Dates and times, toggles, and special numerics such as currency all have specialized editors and formatting options.
- Great for dashboards, visualizations, and data entry.
  - [Charts](https://support.getgrist.com/widget-chart/) for visualization.
  - [Summary tables](https://support.getgrist.com/summary-tables/) for summing and counting across groups.
  - [Widget linking](https://support.getgrist.com/linking-widgets/) streamlines filtering and editing data.
    Grist has a unique approach to visualization, where you can lay out and link distinct widgets to show together,
    without cramming mixed material into a table.
  - The [Filter bar](https://support.getgrist.com/search-sort-filter/#filter-buttons) is great for quick slicing and dicing.
- [Incremental imports](https://support.getgrist.com/imports/#updating-existing-records).
  - So you can import a CSV of the last three months activity from your bank...
  - ... and import new activity a month later without fuss or duplicates.
- Integrations.
  - A [REST API](https://support.getgrist.com/api/), [Zapier actions/triggers](https://support.getgrist.com/integrators/#integrations-via-zapier), and support from similar [integrators](https://support.getgrist.com/integrators/).
  - Import/export to Google drive, Excel format, CSV.
  - Can link data with custom widgets hosted externally.
- [Many templates](https://templates.getgrist.com/) to get you started, from investment research to organizing treasure hunts.
- Access control options.
  - (You'll need SSO logins set up to make use of these options)
  - Share [individual documents](https://support.getgrist.com/sharing/), or workspaces, or [team sites](https://support.getgrist.com/team-sharing/).
  - Control access to [individual rows, columns, and tables](https://support.getgrist.com/access-rules/).
  - Control access based on cell values and user attributes.
- Can be self-maintained.
  - Useful for intranet operation and specific compliance requirements.
=======
  * Python formulas.
    - Full [Python syntax is supported](https://support.getgrist.com/formulas/#python), and the standard library.
    - Many [Excel functions](https://support.getgrist.com/functions/) also available.
  * A portable, self-contained format.
    - Based on SQLite, the most widely deployed database engine.
    - Any tool that can read SQLite can read numeric and text data from a Grist file.
    - Great format for [backups](https://support.getgrist.com/exports/#backing-up-an-entire-document) that you can be confident you can restore in full.
    - Great format for moving between different hosts.
  * Convenient editing and formatting features.
    - Choices and [choice lists](https://support.getgrist.com/col-types/#choice-list-columns), for adding colorful tags to records without fuss.
    - [References](https://support.getgrist.com/col-refs/#creating-a-new-reference-list-column) and reference lists, for cross-referencing records in other tables.
    - [Attachments](https://support.getgrist.com/col-types/#attachment-columns), to include media or document files in records.
    - Dates and times, toggles, and special numerics such as currency all have specialized editors and formatting options.
    - [Conditional Formatting](https://support.getgrist.com/conditional-formatting/), letting you control the style of cells with formulas, to draw attention to important information.
  * Great for dashboards, visualizations, and data entry.
    - [Charts](https://support.getgrist.com/widget-chart/) for visualization.
    - [Summary tables](https://support.getgrist.com/summary-tables/) for summing and counting across groups.
    - [Widget linking](https://support.getgrist.com/linking-widgets/) streamlines filtering and editing data.
    Grist has a unique approach to visualization, where you can lay out and link distinct widgets to show together,
    without cramming mixed material into a table.
    - The [Filter bar](https://support.getgrist.com/search-sort-filter/#filter-buttons) is great for quick slicing and dicing.
  * [Incremental imports](https://support.getgrist.com/imports/#updating-existing-records).
    - So you can import a CSV of the last three months activity from your bank...
    - ... and import new activity a month later without fuss or duplicates.
  * Integrations.
    - A [REST API](https://support.getgrist.com/api/), [Zapier actions/triggers](https://support.getgrist.com/integrators/#integrations-via-zapier), and support from similar [integrators](https://support.getgrist.com/integrators/).
    - Import/export to Google drive, Excel format, CSV.
    - Can link data with custom widgets hosted externally.
  * [Many templates](https://templates.getgrist.com/) to get you started, from investment research to organizing treasure hunts.
  * Access control options.
    - (You'll need SSO logins set up to make use of these options)
    - Share [individual documents](https://support.getgrist.com/sharing/), or workspaces, or [team sites](https://support.getgrist.com/team-sharing/).
    - Control access to [individual rows, columns, and tables](https://support.getgrist.com/access-rules/).
    - Control access based on cell values and user attributes.
  * Can be self-maintained.
    - Useful for intranet operation and specific compliance requirements.
  * Sandboxing options for untrusted documents.
    - On Linux or with docker, you can enable
      [gVisor](https://github.com/google/gvisor) sandboxing at the individual
      document level.
    - On OSX, you can use native sandboxing.
>>>>>>> 1bff046a

If you are curious about where Grist is going heading,
see [our roadmap](https://github.com/gristlabs/grist-core/projects/1), drop a
question in [our forum](https://community.getgrist.com),
or browse [our extensive documentation](https://support.getgrist.com).

## Using Grist

There are docker images set up for individual use, or (with some
configuration) for self-hosting. Grist Labs offers a hosted service
at [docs.getgrist.com](https://docs.getgrist.com).

To get Grist running on your computer with [Docker](https://www.docker.com/get-started), do:

```sh
docker pull gristlabs/grist
docker run -p 8484:8484 -it gristlabs/grist
```

Then visit `http://localhost:8484` in your browser. You'll be able to create, edit, import,
and export documents. To preserve your work across docker runs, share a directory as `/persist`:

```sh
docker run -p 8484:8484 -v $PWD/persist:/persist -it gristlabs/grist
```

Get templates at [templates.getgrist.com](https://templates.getgrist.com) for payroll,
inventory management, invoicing, D&D encounter tracking, and a lot
more, or use any document you've created on
[docs.getgrist.com](https://docs.getgrist.com).

If you need to change the port Grist runs on, set a `PORT` variable, don't just change the
port mapping:

```
docker run --env PORT=9999 -p 9999:9999 -v $PWD/persist:/persist -it gristlabs/grist
```

To enable gVisor sandboxing, set `--env GRIST_SANDBOX_FLAVOR=gvisor`.
This should work with default docker settings, but may not work in all
environments.

You can find a lot more about configuring Grist, setting up authentication,
and running it on a public server in our
[Self-Managed Grist](https://support.getgrist.com/self-managed/) handbook.

## Building from source

To build Grist from source, follow these steps:

    yarn install
    yarn run build:prod
    yarn run install:python
    yarn start
    # Grist will be available at http://localhost:8484/

Grist formulas in documents will be run using Python executed directly on your
machine. You can configure sandboxing using a `GRIST_SANDBOX_FLAVOR`
environment variable.

 * On OSX, `export GRIST_SANDBOX_FLAVOR=macSandboxExec`
   uses the native `sandbox-exec` command for sandboxing.
 * On Linux with [gVisor's runsc](https://github.com/google/gvisor)
   installed, `export GRIST_SANDBOX_FLAVOR=gvisor` is an option.

These sandboxing methods have been written for our own use at Grist Labs and
may need tweaking to work in your own environment - pull requests
very welcome here!

## Logins

Like git, Grist has features to track document revision history. So for full operation,
Grist expects to know who the user modifying a document is. Until it does, it operates
in a limited anonymous mode. To get you going, the docker image is configured so that
when you click on the "sign in" button Grist will attribute your work to `you@example.com`.
Change this by setting `GRIST_DEFAULT_EMAIL`:

```
docker run --env GRIST_DEFAULT_EMAIL=my@email -p 8484:8484 -v $PWD/persist:/persist -it gristlabs/grist
```

You can change your name in `Profile Settings` in
the [User Menu](https://support.getgrist.com/glossary/#user-menu).

For multi-user operation, or if you wish to access Grist across the
public internet, you'll want to connect it to your own Single Sign-On service.
There are a lot of ways to do this, including [SAML and forward authentication](https://support.getgrist.com/self-managed/#how-do-i-set-up-authentication).
Grist has been tested with [Authentik](https://goauthentik.io/), [Auth0](https://auth0.com/),
and Google/Microsoft sign-ins via [Dex](https://dexidp.io/).

## Why free and open source software

This repository, [grist-core](https://github.com/gristlabs/grist-core), is maintained by Grist
Labs. Our flagship product available at [getgrist.com](https://www.getgrist.com) is built from the code you see
here, combined with business-specific software designed to scale it to many users, handle billing,
etc.

Grist Labs is an open-core company. We offer Grist hosting as a
service, with free and paid plans. We also develop and sell
features related to Grist using a proprietary license, targeted at the
needs of enterprises with large self-managed installations. We see
data portability and autonomy as a key value Grist can bring to our
users, and `grist-core` as an essential means to deliver that. We are
committed to maintaining and improving the `grist-core` codebase, and
to be thoughtful about how proprietary offerings impact data portability
and autonomy.

By opening its source code and offering an [OSI](https://opensource.org/)-approved free license,
Grist benefits its users:

- **Developer community.** The freedom to examine source code, make bug fixes, and develop
  new features is a big deal for a general-purpose spreadsheet-like product, where there is a
  very long tail of features vital to someone somewhere.
- **Increased trust.** Because anyone can examine the source code, &ldquo;security by obscurity&rdquo; is not
  an option. Vulnerabilities in the code can be found by others and reported before they cause
  damage.
- **Independence.** Grist is available to you regardless of the fortunes of the Grist Labs business,
  since it is open source and can be self-hosted. Using our hosted solution is convenient, but you
  are not locked in.
- **Price flexibility.** If you are low on funds but have time to invest, self-hosting is a great
  option to have. And DIY users may have the technical savvy and motivation to delve in and make improvements,
  which can benefit all users of Grist.
- **Extensibility.** For developers, having the source open makes it easier to build extensions (such as the
  experimental [Custom Widget](https://support.getgrist.com/widget-custom/)). You can more easily
  include Grist in your pipeline. And if a feature is missing, you can just take the source code and
  build on top of it.

## Reviews

- [Grist on ProductHunt](https://www.producthunt.com/posts/grist-2)
- [Grist on AppSumo](https://appsumo.com/products/grist/) (life-time deal is sold out)
- [Capterra](https://www.capterra.com/p/232821/Grist/#reviews), [G2](https://www.g2.com/products/grist/reviews), [TrustRadius](https://www.trustradius.com/products/grist/reviews)

## Environment variables

Grist can be configured in many ways. Here are the main environment variables it is sensitive to:

<<<<<<< HEAD
| Variable                       | Purpose                                                                                                                                                                           |
| ------------------------------ | --------------------------------------------------------------------------------------------------------------------------------------------------------------------------------- |
| ALLOWED_WEBHOOK_DOMAINS        | comma-separated list of permitted domains to use in webhooks (e.g. webhook.site,zapier.com)                                                                                       |
| APP_DOC_URL                    | doc worker url, set when starting an individual doc worker (other servers will find doc worker urls via redis)                                                                    |
| APP_HOME_URL                   | url prefix for home api (home and doc servers need this)                                                                                                                          |
| APP_STATIC_URL                 | url prefix for static resources                                                                                                                                                   |
| APP_UNTRUSTED_URL              | URL at which to serve/expect plugin content.                                                                                                                                      |
| GRIST_ADAPT_DOMAIN             | set to "true" to support multiple base domains (careful, host header should be trustworthy)                                                                                       |
| GRIST_APP_ROOT                 | directory containing Grist sandbox and assets (specifically the sandbox and static subdirectories).                                                                               |
| GRIST_BACKUP_DELAY_SECS        | wait this long after a doc change before making a backup                                                                                                                          |
| GRIST_DATA_DIR                 | directory in which to store document caches.                                                                                                                                      |
| GRIST_DEFAULT_EMAIL            | if set, login as this user if no other credentials presented                                                                                                                      |
| GRIST_DEFAULT_PRODUCT          | if set, this controls enabled features and limits of new sites. See names of PRODUCTS in Product.ts.                                                                              |
| GRIST_DOMAIN                   | in hosted Grist, Grist is served from subdomains of this domain. Defaults to "getgrist.com".                                                                                      |
| GRIST_EXPERIMENTAL_PLUGINS     | enables experimental plugins                                                                                                                                                      |
| GRIST_HOME_INCLUDE_STATIC      | if set, home server also serves static resources                                                                                                                                  |
| GRIST_HOST                     | hostname to use when listening on a port.                                                                                                                                         |
| GRIST_ID_PREFIX                | for subdomains of form o-_, expect or produce o-${GRIST_ID_PREFIX}_.                                                                                                              |
| GRIST_INST_DIR                 | path to Grist instance configuration files, for Grist server.                                                                                                                     |
| GRIST_LOGIN_REDIRECT_HOST      | host of cognito-based login helper, if applicable (usually login.getgrist.com).                                                                                                   |
| GRIST_MANAGED_WORKERS          | if set, Grist can assume that if a url targeted at a doc worker returns a 404, that worker is gone                                                                                |
| GRIST_MAX_UPLOAD_ATTACHMENT_MB | max allowed size for attachments (0 or empty for unlimited).                                                                                                                      |
| GRIST_MAX_UPLOAD_IMPORT_MB     | max allowed size for imports (except .grist files) (0 or empty for unlimited).                                                                                                    |
| GRIST_ORG_IN_PATH              | if true, encode org in path rather than domain                                                                                                                                    |
| GRIST_ROUTER_URL               | optional url for an api that allows servers to be (un)registered with a load balancer                                                                                             |
| GRIST_SERVE_SAME_ORIGIN        | set to "true" to access home server and doc workers on the same protocol-host-port as the top-level page, same as for custom domains (careful, host header should be trustworthy) |
| GRIST_SESSION_COOKIE           | if set, overrides the name of Grist's cookie                                                                                                                                      |
| GRIST_SESSION_DOMAIN           | if set, associates the cookie with the given domain - otherwise defaults to GRIST_DOMAIN                                                                                          |
| GRIST_SESSION_SECRET           | a key used to encode sessions                                                                                                                                                     |
| GRIST_SINGLE_ORG               | set to an org "domain" to pin client to that org                                                                                                                                  |
| GRIST_SUPPORT_ANON             | if set to 'true', show UI for anonymous access (not shown by default)                                                                                                             |
| GRIST_THROTTLE_CPU             | if set, CPU throttling is enabled                                                                                                                                                 |
| GRIST_USER_ROOT                | an extra path to look for plugins in.                                                                                                                                             |
| HOME_PORT                      | port number to listen on for REST API server; if set to "share", add API endpoints to regular grist port.                                                                         |
| PORT                           | port number to listen on for Grist server                                                                                                                                         |
| REDIS_URL                      | optional redis server for browser sessions and db query caching                                                                                                                   |
=======
Variable | Purpose
-------- | -------
ALLOWED_WEBHOOK_DOMAINS | comma-separated list of permitted domains to use in webhooks (e.g. webhook.site,zapier.com)
APP_DOC_URL | doc worker url, set when starting an individual doc worker (other servers will find doc worker urls via redis)
APP_HOME_URL | url prefix for home api (home and doc servers need this)
APP_STATIC_URL | url prefix for static resources
APP_STATIC_INCLUDE_CUSTOM_CSS | set to "true" to include custom.css (from APP_STATIC_URL) in static pages
APP_UNTRUSTED_URL   | URL at which to serve/expect plugin content.
GRIST_ADAPT_DOMAIN | set to "true" to support multiple base domains (careful, host header should be trustworthy)
GRIST_APP_ROOT      | directory containing Grist sandbox and assets (specifically the sandbox and static subdirectories).
GRIST_BACKUP_DELAY_SECS | wait this long after a doc change before making a backup
GRIST_DATA_DIR      | directory in which to store document caches.
GRIST_DEFAULT_EMAIL | if set, login as this user if no other credentials presented
GRIST_DEFAULT_PRODUCT  | if set, this controls enabled features and limits of new sites. See names of PRODUCTS in Product.ts.
GRIST_DEFAULT_LOCALE  | Locale to use as fallback when Grist cannot honour the browser locale.
GRIST_DOMAIN        | in hosted Grist, Grist is served from subdomains of this domain.  Defaults to "getgrist.com".
GRIST_EXPERIMENTAL_PLUGINS | enables experimental plugins
GRIST_HIDE_UI_ELEMENTS | comma-separated list of parts of the UI to hide. Allowed names of parts: `helpCenter,billing,templates,multiSite,multiAccounts`
GRIST_HOME_INCLUDE_STATIC | if set, home server also serves static resources
GRIST_HOST          | hostname to use when listening on a port.
GRIST_ID_PREFIX | for subdomains of form o-*, expect or produce o-${GRIST_ID_PREFIX}*.
GRIST_IGNORE_SESSION | if set, Grist will not use a session for authentication.
GRIST_INST_DIR      | path to Grist instance configuration files, for Grist server.
GRIST_MANAGED_WORKERS | if set, Grist can assume that if a url targeted at a doc worker returns a 404, that worker is gone
GRIST_MAX_UPLOAD_ATTACHMENT_MB | max allowed size for attachments (0 or empty for unlimited).
GRIST_MAX_UPLOAD_IMPORT_MB | max allowed size for imports (except .grist files) (0 or empty for unlimited).
GRIST_ORG_IN_PATH | if true, encode org in path rather than domain
GRIST_PAGE_TITLE_SUFFIX | a string to append to the end of the `<title>` in HTML documents. Defaults to `" - Grist"`. Set to `_blank` for no suffix at all.
GRIST_PROXY_AUTH_HEADER | header which will be set by a (reverse) proxy webserver with an authorized users' email. This can be used as an alternative to a SAML service. See also GRIST_FORWARD_AUTH_HEADER.
GRIST_ROUTER_URL | optional url for an api that allows servers to be (un)registered with a load balancer
GRIST_SERVE_SAME_ORIGIN | set to "true" to access home server and doc workers on the same protocol-host-port as the top-level page, same as for custom domains (careful, host header should be trustworthy)
GRIST_SESSION_COOKIE | if set, overrides the name of Grist's cookie
GRIST_SESSION_DOMAIN | if set, associates the cookie with the given domain - otherwise defaults to GRIST_DOMAIN
GRIST_SESSION_SECRET | a key used to encode sessions
GRIST_FORCE_LOGIN    | when set to 'true' disables anonymous access
GRIST_SINGLE_ORG | set to an org "domain" to pin client to that org
GRIST_SUPPORT_ANON | if set to 'true', show UI for anonymous access (not shown by default)
GRIST_THROTTLE_CPU | if set, CPU throttling is enabled
GRIST_USER_ROOT     | an extra path to look for plugins in.
COOKIE_MAX_AGE      | session cookie max age, defaults to 90 days; can be set to "none" to make it a session cookie
HOME_PORT           | port number to listen on for REST API server; if set to "share", add API endpoints to regular grist port.
PORT                | port number to listen on for Grist server
REDIS_URL           | optional redis server for browser sessions and db query caching
>>>>>>> 1bff046a

Sandbox related variables:

| Variable                   | Purpose                                                                                                                                                |
| -------------------------- | ------------------------------------------------------------------------------------------------------------------------------------------------------ |
| GRIST_SANDBOX_FLAVOR       | can be pynbox, unsandboxed, docker, or macSandboxExec. If set, forces Grist to use the specified kind of sandbox.                                      |
| GRIST_SANDBOX              | a program or image name to run as the sandbox. See NSandbox.ts for nerdy details.                                                                      |
| PYTHON_VERSION             | can be 2 or 3. If set, documents without an engine setting are assumed to use the specified version of python. Not all sandboxes support all versions. |
| PYTHON_VERSION_ON_CREATION | can be 2 or 3. If set, newly created documents have an engine setting set to python2 or python3. Not all sandboxes support all versions.               |

Forward authentication variables:

Variable | Purpose
-------- | -------
GRIST_FORWARD_AUTH_HEADER | if set, trust the specified header (e.g. "x-forwarded-user") to contain authorized user emails, and enable "forward auth" logins.
GRIST_FORWARD_AUTH_LOGIN_PATH | if GRIST_FORWARD_AUTH_HEADER is set, Grist will listen at this path for logins. Defaults to `/auth/login`.
GRIST_FORWARD_AUTH_LOGOUT_PATH | if GRIST_FORWARD_AUTH_HEADER is set, Grist will forward to this path when user logs out.

When using forward authentication, you may wish to also set the following variables:

  * GRIST_FORCE_LOGIN=true to disable anonymous access.
  * GRIST_IGNORE_SESSION=true to ignore any user identity information in a cookie.
    Only do this if you use forward authentication on all paths.
    You may not want to use forward authentication on all paths if it makes
    signing in required, and you are trying to permit anonymous access.

GRIST_FORWARD_AUTH_HEADER is similar to GRIST_PROXY_AUTH_HEADER, but enables
a login system (assuming you have some forward authentication set up).

Google Drive integrations:

| Variable             | Purpose                                                                              |
| -------------------- | ------------------------------------------------------------------------------------ |
| GOOGLE_CLIENT_ID     | set to the Google Client Id to be used with Google API client                        |
| GOOGLE_CLIENT_SECRET | set to the Google Client Secret to be used with Google API client                    |
| GOOGLE_API_KEY       | set to the Google API Key to be used with Google API client (accessing public files) |
| GOOGLE_DRIVE_SCOPE   | set to the scope requested for Google Drive integration (defaults to drive.file)     |

Database variables:

| Variable         | Purpose                                                          |
| ---------------- | ---------------------------------------------------------------- |
| TYPEORM_DATABASE | database filename for sqlite or database name for other db types |
| TYPEORM_HOST     | host for db                                                      |
| TYPEORM_LOGGING  | set to 'true' to see all sql queries                             |
| TYPEORM_PASSWORD | password to use                                                  |
| TYPEORM_PORT     | port number for db if not the default for that db type           |
| TYPEORM_TYPE     | set to 'sqlite' or 'postgres'                                    |
| TYPEORM_USERNAME | username to connect as                                           |

Testing:

| Variable                | Purpose                                                                              |
| ----------------------- | ------------------------------------------------------------------------------------ |
| GRIST_TESTING_SOCKET    | a socket used for out-of-channel communication during tests only.                    |
| GRIST_TEST_HTTPS_OFFSET | if set, adds https ports at the specified offset. This is useful in testing.         |
| GRIST_TEST_SSL_CERT     | if set, contains filename of SSL certificate.                                        |
| GRIST_TEST_SSL_KEY      | if set, contains filename of SSL private key.                                        |
| GRIST_TEST_LOGIN        | allow fake unauthenticated test logins (suitable for dev environment only).          |
| GRIST_TEST_ROUTER       | if set, then the home server will serve a mock version of router api at /test/router |

## License

This repository, `grist-core`, is released under the [Apache License, Version
2.0](http://www.apache.org/licenses/LICENSE-2.0), which is an
[OSI](https://opensource.org/)-approved free software license.
See LICENSE.txt and NOTICE.txt for more information.
If you have received a version of Grist with an `ext` directory,
the material within it is separately licensed.<|MERGE_RESOLUTION|>--- conflicted
+++ resolved
@@ -41,43 +41,6 @@
 
 Here are some specific feature highlights of Grist:
 
-<<<<<<< HEAD
-- Python formulas.
-  - Full [Python syntax is supported](https://support.getgrist.com/formulas/#python), and the standard library.
-  - Many [Excel functions](https://support.getgrist.com/functions/) also available.
-- A portable, self-contained format.
-  - Based on SQLite, the most widely deployed database engine.
-  - Any tool that can read SQLite can read numeric and text data from a Grist file.
-  - Great format for [backups](https://support.getgrist.com/exports/#backing-up-an-entire-document) that you can be confident you can restore in full.
-  - Great format for moving between different hosts.
-- Convenient editing and formatting features.
-  - Choices and [choice lists](https://support.getgrist.com/col-types/#choice-list-columns), for adding colorful tags to records without fuss.
-  - [References](https://support.getgrist.com/col-refs/#creating-a-new-reference-list-column) and reference lists, for cross-referencing records in other tables.
-  - [Attachments](https://support.getgrist.com/col-types/#attachment-columns), to include media or document files in records.
-  - Dates and times, toggles, and special numerics such as currency all have specialized editors and formatting options.
-- Great for dashboards, visualizations, and data entry.
-  - [Charts](https://support.getgrist.com/widget-chart/) for visualization.
-  - [Summary tables](https://support.getgrist.com/summary-tables/) for summing and counting across groups.
-  - [Widget linking](https://support.getgrist.com/linking-widgets/) streamlines filtering and editing data.
-    Grist has a unique approach to visualization, where you can lay out and link distinct widgets to show together,
-    without cramming mixed material into a table.
-  - The [Filter bar](https://support.getgrist.com/search-sort-filter/#filter-buttons) is great for quick slicing and dicing.
-- [Incremental imports](https://support.getgrist.com/imports/#updating-existing-records).
-  - So you can import a CSV of the last three months activity from your bank...
-  - ... and import new activity a month later without fuss or duplicates.
-- Integrations.
-  - A [REST API](https://support.getgrist.com/api/), [Zapier actions/triggers](https://support.getgrist.com/integrators/#integrations-via-zapier), and support from similar [integrators](https://support.getgrist.com/integrators/).
-  - Import/export to Google drive, Excel format, CSV.
-  - Can link data with custom widgets hosted externally.
-- [Many templates](https://templates.getgrist.com/) to get you started, from investment research to organizing treasure hunts.
-- Access control options.
-  - (You'll need SSO logins set up to make use of these options)
-  - Share [individual documents](https://support.getgrist.com/sharing/), or workspaces, or [team sites](https://support.getgrist.com/team-sharing/).
-  - Control access to [individual rows, columns, and tables](https://support.getgrist.com/access-rules/).
-  - Control access based on cell values and user attributes.
-- Can be self-maintained.
-  - Useful for intranet operation and specific compliance requirements.
-=======
   * Python formulas.
     - Full [Python syntax is supported](https://support.getgrist.com/formulas/#python), and the standard library.
     - Many [Excel functions](https://support.getgrist.com/functions/) also available.
@@ -119,7 +82,6 @@
       [gVisor](https://github.com/google/gvisor) sandboxing at the individual
       document level.
     - On OSX, you can use native sandboxing.
->>>>>>> 1bff046a
 
 If you are curious about where Grist is going heading,
 see [our roadmap](https://github.com/gristlabs/grist-core/projects/1), drop a
@@ -257,44 +219,6 @@
 
 Grist can be configured in many ways. Here are the main environment variables it is sensitive to:
 
-<<<<<<< HEAD
-| Variable                       | Purpose                                                                                                                                                                           |
-| ------------------------------ | --------------------------------------------------------------------------------------------------------------------------------------------------------------------------------- |
-| ALLOWED_WEBHOOK_DOMAINS        | comma-separated list of permitted domains to use in webhooks (e.g. webhook.site,zapier.com)                                                                                       |
-| APP_DOC_URL                    | doc worker url, set when starting an individual doc worker (other servers will find doc worker urls via redis)                                                                    |
-| APP_HOME_URL                   | url prefix for home api (home and doc servers need this)                                                                                                                          |
-| APP_STATIC_URL                 | url prefix for static resources                                                                                                                                                   |
-| APP_UNTRUSTED_URL              | URL at which to serve/expect plugin content.                                                                                                                                      |
-| GRIST_ADAPT_DOMAIN             | set to "true" to support multiple base domains (careful, host header should be trustworthy)                                                                                       |
-| GRIST_APP_ROOT                 | directory containing Grist sandbox and assets (specifically the sandbox and static subdirectories).                                                                               |
-| GRIST_BACKUP_DELAY_SECS        | wait this long after a doc change before making a backup                                                                                                                          |
-| GRIST_DATA_DIR                 | directory in which to store document caches.                                                                                                                                      |
-| GRIST_DEFAULT_EMAIL            | if set, login as this user if no other credentials presented                                                                                                                      |
-| GRIST_DEFAULT_PRODUCT          | if set, this controls enabled features and limits of new sites. See names of PRODUCTS in Product.ts.                                                                              |
-| GRIST_DOMAIN                   | in hosted Grist, Grist is served from subdomains of this domain. Defaults to "getgrist.com".                                                                                      |
-| GRIST_EXPERIMENTAL_PLUGINS     | enables experimental plugins                                                                                                                                                      |
-| GRIST_HOME_INCLUDE_STATIC      | if set, home server also serves static resources                                                                                                                                  |
-| GRIST_HOST                     | hostname to use when listening on a port.                                                                                                                                         |
-| GRIST_ID_PREFIX                | for subdomains of form o-_, expect or produce o-${GRIST_ID_PREFIX}_.                                                                                                              |
-| GRIST_INST_DIR                 | path to Grist instance configuration files, for Grist server.                                                                                                                     |
-| GRIST_LOGIN_REDIRECT_HOST      | host of cognito-based login helper, if applicable (usually login.getgrist.com).                                                                                                   |
-| GRIST_MANAGED_WORKERS          | if set, Grist can assume that if a url targeted at a doc worker returns a 404, that worker is gone                                                                                |
-| GRIST_MAX_UPLOAD_ATTACHMENT_MB | max allowed size for attachments (0 or empty for unlimited).                                                                                                                      |
-| GRIST_MAX_UPLOAD_IMPORT_MB     | max allowed size for imports (except .grist files) (0 or empty for unlimited).                                                                                                    |
-| GRIST_ORG_IN_PATH              | if true, encode org in path rather than domain                                                                                                                                    |
-| GRIST_ROUTER_URL               | optional url for an api that allows servers to be (un)registered with a load balancer                                                                                             |
-| GRIST_SERVE_SAME_ORIGIN        | set to "true" to access home server and doc workers on the same protocol-host-port as the top-level page, same as for custom domains (careful, host header should be trustworthy) |
-| GRIST_SESSION_COOKIE           | if set, overrides the name of Grist's cookie                                                                                                                                      |
-| GRIST_SESSION_DOMAIN           | if set, associates the cookie with the given domain - otherwise defaults to GRIST_DOMAIN                                                                                          |
-| GRIST_SESSION_SECRET           | a key used to encode sessions                                                                                                                                                     |
-| GRIST_SINGLE_ORG               | set to an org "domain" to pin client to that org                                                                                                                                  |
-| GRIST_SUPPORT_ANON             | if set to 'true', show UI for anonymous access (not shown by default)                                                                                                             |
-| GRIST_THROTTLE_CPU             | if set, CPU throttling is enabled                                                                                                                                                 |
-| GRIST_USER_ROOT                | an extra path to look for plugins in.                                                                                                                                             |
-| HOME_PORT                      | port number to listen on for REST API server; if set to "share", add API endpoints to regular grist port.                                                                         |
-| PORT                           | port number to listen on for Grist server                                                                                                                                         |
-| REDIS_URL                      | optional redis server for browser sessions and db query caching                                                                                                                   |
-=======
 Variable | Purpose
 -------- | -------
 ALLOWED_WEBHOOK_DOMAINS | comma-separated list of permitted domains to use in webhooks (e.g. webhook.site,zapier.com)
@@ -338,7 +262,6 @@
 HOME_PORT           | port number to listen on for REST API server; if set to "share", add API endpoints to regular grist port.
 PORT                | port number to listen on for Grist server
 REDIS_URL           | optional redis server for browser sessions and db query caching
->>>>>>> 1bff046a
 
 Sandbox related variables:
 
